--- conflicted
+++ resolved
@@ -28,14 +28,11 @@
         component: './Contacts',
       },
       {
-<<<<<<< HEAD
-=======
         name: 'Flows',
         path: '/mydata/flows',
         component: './Flows',
       }, 
       {
->>>>>>> 2a92ca79
         name: 'Flowproperties',
         path: '/mydata/flowproperties',
         component: './Flowproperties',
