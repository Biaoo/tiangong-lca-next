﻿/**
 * @name umi 的路由配置
 * @description 只支持 path,component,routes,redirect,wrappers,name,icon 的配置
 * @param path  path 只支持两种占位符配置，第一种是动态参数 :id 的形式，第二种是 * 通配符，通配符只能出现路由字符串的最后。
 * @param component 配置 location 和 path 匹配后用于渲染的 React 组件路径。可以是绝对路径，也可以是相对路径，如果是相对路径，会从 src/pages 开始找起。
 * @param routes 配置子路由，通常在需要为多个路径增加 layout 组件时使用。
 * @param redirect 配置路由跳转
 * @param wrappers 配置路由组件的包装组件，通过包装组件可以为当前的路由组件组合进更多的功能。 比如，可以用于路由级别的权限校验
 * @param name 配置路由的标题，默认读取国际化文件 menu.ts 中 menu.xxxx 的值，如配置 name 为 login，则读取 menu.ts 中 menu.login 的取值作为标题
 * @param icon 配置路由的图标，取值参考 https://ant.design/components/icon-cn， 注意去除风格后缀和大小写，如想要配置图标为 <StepBackwardOutlined /> 则取值应为 stepBackward 或 StepBackward，如想要配置图标为 <UserOutlined /> 则取值应为 user 或者 User
 * @doc https://umijs.org/docs/guides/routes
 */
export default [
  {
    path: '/mydata',
    name: 'My Data',
    icon: 'table',
    routes: [
      { path: '/mydata', redirect: '/mydata/processes' },
      {
        name: 'Processes',
        path: '/mydata/processes',
        component: './Processes',
      },
      {
        name: 'Contacts',
        path: '/mydata/contacts',
        component: './Contacts',
      },
      {
<<<<<<< HEAD
        name: 'Flowproperties',
        path: '/mydata/flowproperties',
        component: './Flowproperties',
=======
        name: 'Sources',
        path: '/mydata/sources',
        component: './Sources',
      },
      {
        name: 'UnitGroups',
        path: '/mydata/unitgroups',
        component: './Unitgroups',
>>>>>>> 4c77854f
      },
    ],
  },
  {
    path: '/tgdata',
    name: 'TianGong Data',
    icon: 'table',
    routes: [
      { path: '/tgdata', redirect: '/tgdata/processes' },
      {
        name: 'Processes',
        path: '/tgdata/processes',
        component: './Processes',
      },
      {
        name: 'Contacts',
        path: '/tgdata/contacts',
        component: './Contacts',
      },
      {
        name: 'UnitGroups',
        path: '/tgdata/unitgroups',
        component: './Unitgroups',
      },
    ],
  },
  {
    path: '/demo',
    menu: false,
    name: 'Demo',
    icon: 'smile',
    component: './Demo',
  },
  {
    path: '/user',
    layout: false,
    routes: [
      {
        name: 'login',
        path: '/user/login',
        component: './User/Login',
      },
    ],
  },
  {
    path: '/welcome',
    menu: false,
    name: 'welcome',
    icon: 'smile',
    component: './Welcome',
  },
  {
    path: '/admin',
    name: 'admin',
    icon: 'crown',
    access: 'canAdmin',
    routes: [
      {
        path: '/admin',
        redirect: '/admin/sub-page',
      },
      {
        path: '/admin/sub-page',
        name: 'sub-page',
        component: './Admin',
      },
    ],
  },
  {
    path: '/',
    redirect: '/welcome',
  },
  {
    path: '*',
    layout: false,
    component: './404',
  },
];<|MERGE_RESOLUTION|>--- conflicted
+++ resolved
@@ -28,11 +28,11 @@
         component: './Contacts',
       },
       {
-<<<<<<< HEAD
         name: 'Flowproperties',
         path: '/mydata/flowproperties',
         component: './Flowproperties',
-=======
+      }, 
+      {
         name: 'Sources',
         path: '/mydata/sources',
         component: './Sources',
@@ -41,7 +41,6 @@
         name: 'UnitGroups',
         path: '/mydata/unitgroups',
         component: './Unitgroups',
->>>>>>> 4c77854f
       },
     ],
   },
