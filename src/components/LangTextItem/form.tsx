--- conflicted
+++ resolved
@@ -12,36 +12,7 @@
   rules?: any[];
 };
 
-<<<<<<< HEAD
-const LangTextItemForm: FC<Props> = ({ name, label }) => {
-  const isShortName = JSON.stringify(name).includes('common:shortName');
-  const rules = isShortName
-    ? [
-        {
-          required: true,
-          warningOnly: true,
-          message: (
-            <FormattedMessage
-              id="validator.StringMultiLang.empty"
-              defaultMessage="It is recommended to fill in to ensure data completeness and accuracy!"
-            />
-          ),
-        },
-        {
-          max: 500,
-          message: (
-            <FormattedMessage
-              id="validator.StringMultiLang.length500"
-              defaultMessage="Length cannot exceed 500 characters!"
-            />
-          ),
-        },
-      ]
-    : [];
-
-=======
 const LangTextItemForm: FC<Props> = ({ name, label, rules }) => {
->>>>>>> d0f8b185
   return (
     <Form.Item>
       <Form.List name={name}>
@@ -59,26 +30,7 @@
                   </Form.Item>
                 </Col>
                 <Col flex="auto" style={{ marginRight: '10px' }}>
-<<<<<<< HEAD
                   <Form.Item noStyle name={[subField.name, '#text']} rules={rules}>
-=======
-                  <Form.Item
-                    noStyle
-                    name={[subField.name, '#text']}
-                    rules={rules ?? [
-                      {
-                        required: true,
-                        max: 500,
-                        message: (
-                          <FormattedMessage
-                            id="validator.StringMultiLang.length500"
-                            defaultMessage="Length cannot exceed 500 characters!"
-                          />
-                        ),
-                      },
-                    ]}
-                  >
->>>>>>> d0f8b185
                     <TextArea placeholder="text" rows={1} />
                   </Form.Item>
                 </Col>
