--- conflicted
+++ resolved
@@ -471,15 +471,9 @@
   return result;
 }
 
-<<<<<<< HEAD
 export async function getProcessDetailByIdAndVersion(data: { id: string; version: string }[]) {
   if (data && data.length) {
     const ids = data.map((item) => item.id);
-=======
-export async function getProcessDetailByIdAndVersion(data: { id: string, version: string }[]) {
-  if (data && data.length) {
-    const ids = data.map(item => item.id);
->>>>>>> 12eb5560
 
     const resultByIds = await supabase
       .from('processes')
@@ -497,11 +491,7 @@
         success: true,
       });
     }
-<<<<<<< HEAD
-  }
-=======
-  };
->>>>>>> 12eb5560
+  }
   return Promise.resolve({
     data: null,
     success: true,
