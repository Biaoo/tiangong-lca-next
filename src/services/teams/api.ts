import { supabase } from '@/services/supabase';
import { SortOrder } from 'antd/lib/table/interface';
import { addRoleApi, getRoleByuserId, getTeamRoles, getUserIdsByTeamIds } from '../roles/api';
import { getUserEmailByUserIds, getUserIdByEmail, getUsersByIds } from '../users/api';

interface TeamMember {
  user_id: string;
  team_id: string;
  email: any;
  role: 'admin' | 'member' | 'is_invited';
  team_title?: string;
}

export async function getTeams() {
  const result = await supabase
    .from('teams')
    .select(
      `
      id,
      json,
      rank
      `,
    )
    .gt('rank', 0)
    .order('rank', { ascending: true });
  return Promise.resolve({
    data: result.data ?? [],
    success: true,
  });
}

export async function getTeamsByKeyword(keyword: string) {
  const result = await supabase
    .from('teams')
    .select('*')
    .or(`json->title->0->>#text.ilike.%${keyword}%,json->title->1->>#text.ilike.%${keyword}%`);

  if (result.error) {
    return Promise.resolve({
      data: [],
      success: false,
    });
  }

  return Promise.resolve({
    data: result.data ?? [],
    success: true,
  });
}

<<<<<<< HEAD
export async function getAllTableTeams(params: { pageSize: number; current: number }) {
=======
export async function getAllTableTeams(
  params: { pageSize: number; current: number },
  sort: Record<string, SortOrder>,
) {
>>>>>>> 5ac10c76
  try {
    const { data: teams, count } = await supabase
      .from('teams')
      .select('*', { count: 'exact' })
      .gte('rank', 1)
      .order('rank', { ascending: true })
      .range(
        ((params.current ?? 1) - 1) * (params.pageSize ?? 10),
        (params.current ?? 1) * (params.pageSize ?? 10) - 1,
      );

    if (teams && teams.length > 0) {
      const teamIds = teams.map((item) => item.id);
      const users = await getUserIdsByTeamIds(teamIds);
      users.forEach((user) => {
        const team = teams.find((item) => item.id === user.team_id);
        if (team && user.role === 'owner') {
          team.user_id = user.user_id;
        }
      });
      const userEmails = await getUserEmailByUserIds(users.map((item) => item.user_id));
      userEmails.forEach((user) => {
        const team = teams.find((item) => item.user_id === user.id);
        if (team) {
          team.ownerEmail = user.email;
        }
      });
    }
    return Promise.resolve({
      data: teams ?? [],
      success: true,
      total: count ?? 0,
    });
  } catch (error) {
    return Promise.resolve({
      data: [],
      success: false,
      total: 0,
    });
  }
}
export async function updateTeamRank(id: string, rank: number) {
  const result = await supabase.from('teams').update({ rank }).eq('id', id);
  return result;
}

export async function updateSort(params: { id: string; rank: number }[]) {
  const result = await supabase.from('teams').upsert(params, {
    onConflict: 'id', //A record with the same ID value already exists, update the record, or insert a new record
  });
  return result;
}

export async function getTeamById(id: string) {
  if (!id) {
    return Promise.resolve({
      data: [],
      success: false,
    });
  }
  const result = await supabase
    .from('teams')
    .select(
      `
      id,
      json,
      rank
      `,
    )
    .eq('id', id);
  return Promise.resolve({
    data: result.data ?? [],
    success: true,
  });
}

export async function editTeamMessage(id: string, data: any, rank: number) {
  const result = await supabase.from('teams').update({ json: data, rank }).eq('id', id).select();
  return result;
}

export async function getTeamMessageApi(id: string) {
  const result = await supabase.from('teams').select('*').eq('id', id);
  return result;
}

// const getTeamsByIds = async (teamIds: string[]) => {
//   try {
//     const { error, data: result } = await supabase.from('teams').select('*').in('id', teamIds);
//     if (error) {
//       throw error;
//     }
//     return result;
//   } catch (error) {
//     console.log(error);
//   }
// };

export async function getTeamMembersApi(
  params: { pageSize: number; current: number },
  sort: Record<string, SortOrder>,
  teamId: string,
) {
  try {
    const { error, data: rolesResult } = await getTeamRoles(params, sort, teamId);

    if (!error) {
      const ids = rolesResult.map((item) => item.user_id);

      const usersResult = await getUsersByIds(ids);

      if (usersResult) {
        const result: TeamMember[] = rolesResult.map((role) => {
          const user = usersResult?.find((u) => u.id === role.user_id);
          return {
            user_id: role.user_id,
            team_id: role.team_id,
            email: user?.email ?? '',
            role: role.role,
            display_name: user?.display_name ?? '-',
          };
        });

        // get team title
        // const teams = await getTeamsByIds(rolesResult.map((r) => r.team_id));
        // if (teams) {
        //   result.forEach((r) => {
        //     const team = teams.find((t) => t.id === r.team_id);
        //     if (team) {
        //       r.team_title = team.json?.title;
        //     }
        //   });
        // }

        return {
          success: true,
          data: result,
        };
      }
    }

    return {
      success: false,
      data: null,
    };
  } catch (error) {
    return {
      success: false,
      data: null,
    };
  }
}

export async function addTeamMemberApi(teamId: string, email: string) {
  const id = await getUserIdByEmail(email);

  if (!id) {
    return {
      error: {
        message: 'notRegistered',
      },
    };
  }

  // Check if the user is already on the team
  const { data: existingUser, error: roleCheckError } = await getRoleByuserId(id);
  if (!roleCheckError) {
    if (existingUser.length === 0) {
      // The user is not on the team, add an invitation record
      const adderror = await addRoleApi(id, teamId, 'is_invited');

      return { error: adderror };
    } else {
      return {
        error: {
          message: 'exists',
        },
      };
    }
  }
}

export async function uploadLogoApi(name: string, file: File) {
  const res = await supabase.storage
    .from('sys-files')
    .upload(`logo/${Date.now()}-${encodeURIComponent(name)}`, file);

  if (res.error) {
    throw res.error;
  } else {
    return res;
  }
}

<<<<<<< HEAD
export async function addTeam(id: string, data: any, rank: number) {
  const { error } = await supabase.from('teams').insert({ id, json: data, rank });
  return error;
}

export async function getUnrankedTeams(params: { pageSize?: number; current?: number }) {
  try {
    const { data: teams, count } = await supabase
      .from('teams')
      .select('*', { count: 'exact' })
      .eq('rank', 0)
      .order('created_at', { ascending: false })
      .range(
        ((params.current ?? 1) - 1) * (params.pageSize ?? 10),
        (params.current ?? 1) * (params.pageSize ?? 10) - 1,
      );

    if (teams && teams.length > 0) {
      const teamIds = teams.map((item) => item.id);
      const users = await getUserIdsByTeamIds(teamIds);
      users.forEach((user) => {
        const team = teams.find((item) => item.id === user.team_id);
        if (team && user.role === 'owner') {
          team.user_id = user.user_id;
        }
      });
      const userEmails = await getUserEmailByUserIds(users.map((item) => item.user_id));

      userEmails.forEach((user) => {
        const team = teams.find((item) => item.user_id === user.id);
        if (team) {
          team.ownerEmail = user.email;
        }
      });
    } else {
      throw new Error('No teams found');
    }

    return Promise.resolve({
      data: teams ?? [],
      success: true,
      total: count || 0,
    });
  } catch (error) {
    return Promise.resolve({
      data: [],
      success: true,
      total: 0,
    });
  }
=======
export async function addTeam(id: string, data: any) {
  const { error } = await supabase.from('teams').insert({ id, json: data });
  return error;
>>>>>>> 5ac10c76
}<|MERGE_RESOLUTION|>--- conflicted
+++ resolved
@@ -48,14 +48,10 @@
   });
 }
 
-<<<<<<< HEAD
-export async function getAllTableTeams(params: { pageSize: number; current: number }) {
-=======
 export async function getAllTableTeams(
   params: { pageSize: number; current: number },
-  sort: Record<string, SortOrder>,
+  // sort: Record<string, SortOrder>,
 ) {
->>>>>>> 5ac10c76
   try {
     const { data: teams, count } = await supabase
       .from('teams')
@@ -250,7 +246,6 @@
   }
 }
 
-<<<<<<< HEAD
 export async function addTeam(id: string, data: any, rank: number) {
   const { error } = await supabase.from('teams').insert({ id, json: data, rank });
   return error;
@@ -301,9 +296,4 @@
       total: 0,
     });
   }
-=======
-export async function addTeam(id: string, data: any) {
-  const { error } = await supabase.from('teams').insert({ id, json: data });
-  return error;
->>>>>>> 5ac10c76
 }