import LangTextItemForm from '@/components/LangTextItem/form';
import LevelTextItemForm from '@/components/LevelTextItem/form';
import { dataSetVersion, StringMultiLang_r } from '@/components/Validator/index';
import ContactSelectForm from '@/pages/Contacts/Components/select/form';
import { copyrightOptions } from '@/pages/Processes/Components/optiondata';
import SourceSelectForm from '@/pages/Sources/Components/select/form';
import { ProFormInstance } from '@ant-design/pro-components';
import { Card, Form, Input, Select, Space } from 'antd';
import type { FC } from 'react';
import React from 'react';
import { FormattedMessage } from 'umi';

type Props = {
  lang: string;
  activeTabKey: string;
  formRef: React.MutableRefObject<ProFormInstance | undefined>;
  onData: () => void;
  onTabChange: (key: string) => void;
};
export const LifeCycleModelForm: FC<Props> = ({
  lang,
  activeTabKey,
  formRef,
  onData,
  onTabChange,
}) => {
  const tabList = [
    {
      key: 'lifeCycleModelInformation',
      tab: (
        <FormattedMessage
          id="pages.lifeCycleModel.view.lifeCycleModelInformation"
          defaultMessage="Life cycle model information"
        />
      ),
    },
    {
      key: 'modellingAndValidation',
      tab: (
        <FormattedMessage
          id="pages.lifeCycleModel.view.modellingAndValidation"
          defaultMessage="Modelling and validation"
        />
      ),
    },
    {
      key: 'administrativeInformation',
      tab: (
        <FormattedMessage
          id="pages.lifeCycleModel.view.administrativeInformation"
          defaultMessage="Administrative information"
        />
      ),
    },
  ];

  const tabContent: { [key: string]: JSX.Element } = {
    lifeCycleModelInformation: (
      <Space direction="vertical" style={{ width: '100%' }}>
        <Card
          size="small"
          title={
            <FormattedMessage id="pages.lifeCycleModel.information.name" defaultMessage="Name" />
          }
        >
          <Card
            size="small"
            title={
              <FormattedMessage
                id="pages.lifeCycleModel.information.baseName"
                defaultMessage="Base name"
              />
            }
          >
            <LangTextItemForm
              name={['lifeCycleModelInformation', 'dataSetInformation', 'name', 'baseName']}
              label={
                <FormattedMessage
                  id="pages.lifeCycleModel.information.baseName"
                  defaultMessage="Base name"
                />
              }
              rules={StringMultiLang_r}
            />
          </Card>
          <br />
          <Card
            size="small"
            title={
              <FormattedMessage
                id="pages.lifeCycleModel.information.treatmentStandardsRoutes"
                defaultMessage="Treatment, standards, routes"
              />
            }
          >
            <LangTextItemForm
              name={[
                'lifeCycleModelInformation',
                'dataSetInformation',
                'name',
                'treatmentStandardsRoutes',
              ]}
              label={
                <FormattedMessage
                  id="pages.lifeCycleModel.information.treatmentStandardsRoutes"
                  defaultMessage="Treatment, standards, routes"
                />
              }
              rules={StringMultiLang_r}
            />
          </Card>
          <br />
          <Card
            size="small"
            title={
              <FormattedMessage
                id="pages.lifeCycleModel.information.mixAndLocationTypes"
                defaultMessage="Mix and location types"
              />
            }
          >
            <LangTextItemForm
              name={[
                'lifeCycleModelInformation',
                'dataSetInformation',
                'name',
                'mixAndLocationTypes',
              ]}
              label={
                <FormattedMessage
                  id="pages.lifeCycleModel.information.mixAndLocationTypes"
                  defaultMessage="Mix and location types"
                />
              }
              rules={StringMultiLang_r}
            />
          </Card>
          <br />
          <Card
            size="small"
            title={
              <FormattedMessage
                id="pages.lifeCycleModel.information.functionalUnitFlowProperties"
                defaultMessage="Quantitative product or process properties"
              />
            }
          >
            <LangTextItemForm
              name={[
                'lifeCycleModelInformation',
                'dataSetInformation',
                'name',
                'functionalUnitFlowProperties',
              ]}
              label={
                <FormattedMessage
                  id="pages.lifeCycleModel.information.functionalUnitFlowProperties"
                  defaultMessage="Quantitative product or process properties"
                />
              }
              rules={StringMultiLang_r}
            />
          </Card>
        </Card>
        <br />
        <LevelTextItemForm
          name={[
            'lifeCycleModelInformation',
            'dataSetInformation',
            'classificationInformation',
            'common:classification',
            'common:class',
          ]}
          formRef={formRef}
          lang={lang}
          dataType={'Process'}
          onData={onData}
        />
        <br />
        <Card
          size="small"
          title={
            <FormattedMessage
              id="pages.lifeCycleModel.information.generalComment"
              defaultMessage="General comment"
            />
          }
        >
          <LangTextItemForm
            name={['lifeCycleModelInformation', 'dataSetInformation', 'common:generalComment']}
            label={
              <FormattedMessage
                id="pages.lifeCycleModel.information.generalComment"
                defaultMessage="General comment"
              />
            }
          />
        </Card>
        <br />
        <SourceSelectForm
          lang={lang}
          formRef={formRef}
          label={
            <FormattedMessage
              id="pages.lifeCycleModel.information.referenceToExternalDocumentation"
              defaultMessage="Data set report, background info"
            />
          }
          name={[
            'lifeCycleModelInformation',
            'dataSetInformation',
            'referenceToExternalDocumentation',
          ]}
          onData={onData}
        />
        <br />
        <SourceSelectForm
          lang={lang}
          formRef={formRef}
          label={
            <FormattedMessage
              id="pages.lifeCycleModel.information.technology.referenceToDiagram"
              defaultMessage="Life cycle model diagramm(s) or screenshot(s)"
            />
          }
          name={[
            'lifeCycleModelInformation',
            'dataSetInformation',
            'technology',
            'referenceToDiagram',
          ]}
          onData={onData}
        />
      </Space>
    ),
    modellingAndValidation: (
      <Space direction="vertical" style={{ width: '100%' }}>
        <Card
          size="small"
          title={
            <FormattedMessage
              id="pages.lifeCycleModel.modellingAndValidation.useAdviceForDataSet"
              defaultMessage="Use advice for data set"
            />
          }
        >
          <LangTextItemForm
            name={['modellingAndValidation', 'dataSourcesTreatmentEtc', 'useAdviceForDataSet']}
            label={
              <FormattedMessage
                id="pages.lifeCycleModel.modellingAndValidation.useAdviceForDataSet"
                defaultMessage="Use advice for data set"
              />
            }
          />
        </Card>
        <br />
        <ContactSelectForm
          lang={lang}
          formRef={formRef}
          label={
            <FormattedMessage
              id="pages.lifeCycleModel.information.referenceToExternalDocumentation"
              defaultMessage="Data set report, background info"
            />
          }
          name={[
            'modellingAndValidation',
            'validation',
            'review',
            'common:referenceToNameOfReviewerAndInstitution',
          ]}
          onData={onData}
        />
        <br />
        <SourceSelectForm
          lang={lang}
          formRef={formRef}
          label={
            <FormattedMessage
              id="pages.lifeCycleModel.information.referenceToCompleteReviewReport"
<<<<<<< HEAD
              defaultMessage="Reference to Complete Review Report"
=======
              defaultMessage="Data set report, background info"
>>>>>>> 5ee86fac
            />
          }
          name={[
            'modellingAndValidation',
            'validation',
            'review',
            'common:referenceToCompleteReviewReport',
          ]}
          onData={onData}
        />
        <br />
        <SourceSelectForm
          lang={lang}
          formRef={formRef}
          label={
            <FormattedMessage
              id="pages.lifeCycleModel.modellingAndValidation.referenceToComplianceSystem"
              defaultMessage="Compliance system name"
            />
          }
          name={[
            'modellingAndValidation',
            'complianceDeclarations',
            'compliance',
            'common:referenceToComplianceSystem',
          ]}
          onData={onData}
        />
        <br />
        <Form.Item
          label={
            <FormattedMessage
              id="pages.lifeCycleModel.modellingAndValidation.approvalOfOverallCompliance"
              defaultMessage="Approval of overall compliance"
            />
          }
          name={[
            'modellingAndValidation',
            'complianceDeclarations',
            'compliance',
            'common:approvalOfOverallCompliance',
          ]}
        >
          <Input />
        </Form.Item>
        <br />
        <Form.Item
          label={
            <FormattedMessage
              id="pages.lifeCycleModel.modellingAndValidation.nomenclatureCompliance"
              defaultMessage="Nomenclature compliance"
            />
          }
          name={[
            'modellingAndValidation',
            'complianceDeclarations',
            'compliance',
            'common:nomenclatureCompliance',
          ]}
        >
          <Input />
        </Form.Item>
        <br />
        <Form.Item
          label={
            <FormattedMessage
              id="pages.lifeCycleModel.modellingAndValidation.methodologicalCompliance"
              defaultMessage="Methodological compliance"
            />
          }
          name={[
            'modellingAndValidation',
            'complianceDeclarations',
            'compliance',
            'common:methodologicalCompliance',
          ]}
        >
          <Input />
        </Form.Item>
        <br />
        <Form.Item
          label={
            <FormattedMessage
              id="pages.lifeCycleModel.modellingAndValidation.reviewCompliance"
              defaultMessage="Review compliance"
            />
          }
          name={[
            'modellingAndValidation',
            'complianceDeclarations',
            'compliance',
            'common:reviewCompliance',
          ]}
        >
          <Input />
        </Form.Item>
        <br />
        <Form.Item
          label={
            <FormattedMessage
              id="pages.lifeCycleModel.modellingAndValidation.documentationCompliance"
              defaultMessage="Documentation compliance"
            />
          }
          name={[
            'modellingAndValidation',
            'complianceDeclarations',
            'compliance',
            'common:documentationCompliance',
          ]}
        >
          <Input />
        </Form.Item>
        <br />
        <Form.Item
          label={
            <FormattedMessage
              id="pages.lifeCycleModel.modellingAndValidation.qualityCompliance"
              defaultMessage="Quality compliance"
            />
          }
          name={[
            'modellingAndValidation',
            'complianceDeclarations',
            'compliance',
            'common:qualityCompliance',
          ]}
        >
          <Input />
        </Form.Item>
      </Space>
    ),
    administrativeInformation: (
      <Space direction="vertical" style={{ width: '100%' }}>
        <Card
          size="small"
          title={
            <FormattedMessage
              id="pages.lifeCycleModel.administrativeInformation.commissionerAndGoal"
              defaultMessage="Commissioner and goal"
            />
          }
        >
          <ContactSelectForm
            lang={lang}
            formRef={formRef}
            label={
              <FormattedMessage
                id="pages.lifeCycleModel.administrativeInformation.referenceToCommissioner"
                defaultMessage="Commissioner of data set"
              />
            }
            name={[
              'administrativeInformation',
              'common:commissionerAndGoal',
              'common:referenceToCommissioner',
            ]}
            onData={onData}
          />
          <br />
          <Card
            size="small"
            title={
              <FormattedMessage
                id="pages.lifeCycleModel.administrativeInformation.project"
                defaultMessage="Project"
              />
            }
          >
            <LangTextItemForm
              name={['administrativeInformation', 'common:commissionerAndGoal', 'common:project']}
              label={
                <FormattedMessage
                  id="pages.lifeCycleModel.administrativeInformation.project"
                  defaultMessage="Project"
                />
              }
            />
          </Card>
          <br />
          <Card
            size="small"
            title={
              <FormattedMessage
                id="pages.lifeCycleModel.administrativeInformation.intendedApplications"
                defaultMessage="Intended applications"
              />
            }
          >
            <LangTextItemForm
              name={[
                'administrativeInformation',
                'common:commissionerAndGoal',
                'common:intendedApplications',
              ]}
              label={
                <FormattedMessage
                  id="pages.lifeCycleModel.administrativeInformation.intendedApplications"
                  defaultMessage="Intended applications"
                />
              }
            />
          </Card>
        </Card>
        <br />
        <ContactSelectForm
          lang={lang}
          formRef={formRef}
          label={
            <FormattedMessage
              id="pages.lifeCycleModel.administrativeInformation.referenceToPersonOrEntityGeneratingTheDataSet"
              defaultMessage="Data set generator / modeller"
            />
          }
          name={[
            'administrativeInformation',
            'dataGenerator',
            'common:referenceToPersonOrEntityGeneratingTheDataSet',
          ]}
          onData={onData}
        />
        <Card
          size="small"
          title={
            <FormattedMessage
              id="pages.lifeCycleModel.administrativeInformation.dataEntryBy"
              defaultMessage="Data entry by"
            />
          }
        >
          <Form.Item
            label={
              <FormattedMessage
                id="pages.lifeCycleModel.administrativeInformation.timeStamp"
                defaultMessage="Time stamp (last saved)"
              />
            }
            name={['administrativeInformation', 'dataEntryBy', 'common:timeStamp']}
          >
            <Input disabled={true} style={{ color: '#000' }} />
          </Form.Item>
          <SourceSelectForm
            lang={lang}
            formRef={formRef}
            label={
              <FormattedMessage
                id="pages.lifeCycleModel.administrativeInformation.referenceToDataSetFormat"
                defaultMessage="Data set format(s)"
              />
            }
            name={['administrativeInformation', 'dataEntryBy', 'common:referenceToDataSetFormat']}
            onData={onData}
          />
          <br />
          <ContactSelectForm
            lang={lang}
            formRef={formRef}
            label={
              <FormattedMessage
                id="pages.lifeCycleModel.administrativeInformation.referenceToPersonOrEntityEnteringTheData"
                defaultMessage="Data entry by:"
              />
            }
            name={[
              'administrativeInformation',
              'dataEntryBy',
              'common:referenceToPersonOrEntityEnteringTheData',
            ]}
            onData={onData}
          />
        </Card>
        <br />
        <Card
          size="small"
          title={
            <FormattedMessage
              id="pages.lifeCycleModel.administrativeInformation.publicationAndOwnership"
              defaultMessage="Publication and ownership"
            />
          }
        >
          <Form.Item
            label={
              <FormattedMessage
                id="pages.flow.view.administrativeInformation.dataSetVersion"
                defaultMessage="Data set version"
              />
            }
            name={['administrativeInformation', 'publicationAndOwnership', 'common:dataSetVersion']}
            rules={dataSetVersion}
          >
            <Input />
          </Form.Item>
          <Form.Item
            label={
              <FormattedMessage
                id="pages.flow.view.administrativeInformation.permanentDataSetURI"
                defaultMessage="Permanent data set URI"
              />
            }
            name={[
              'administrativeInformation',
              'publicationAndOwnership',
              'common:permanentDataSetURI',
            ]}
          >
            <Input />
          </Form.Item>
          <ContactSelectForm
            lang={lang}
            formRef={formRef}
            label={
              <FormattedMessage
                id="pages.lifeCycleModel.administrativeInformation.referenceToOwnershipOfDataSet"
                defaultMessage="Owner of data set"
              />
            }
            name={[
              'administrativeInformation',
              'publicationAndOwnership',
              'common:referenceToOwnershipOfDataSet',
            ]}
            onData={onData}
          />
          <br />
          <Form.Item
            label={
              <FormattedMessage
                id="pages.lifeCycleModel.administrativeInformation.copyright"
                defaultMessage="Copyright?"
              />
            }
            name={['administrativeInformation', 'publicationAndOwnership', 'common:copyright']}
          >
            <Select options={copyrightOptions} />
          </Form.Item>
          <ContactSelectForm
            lang={lang}
            formRef={formRef}
            label={
              <FormattedMessage
                id="pages.lifeCycleModel.administrativeInformation.referenceToEntitiesWithExclusiveAccess"
                defaultMessage="Entities or persons with exclusive access to this data set"
              />
            }
            name={[
              'administrativeInformation',
              'publicationAndOwnership',
              'common:referenceToEntitiesWithExclusiveAccess',
            ]}
            onData={onData}
          />
          <br />
          <Form.Item
            label={
              <FormattedMessage
                id="pages.lifeCycleModel.administrativeInformation.licenseType"
                defaultMessage="License type"
              />
            }
            name={['administrativeInformation', 'publicationAndOwnership', 'common:licenseType']}
          >
            <Input />
          </Form.Item>
          <br />
          <Card
            size="small"
            title={
              <FormattedMessage
                id="pages.lifeCycleModel.administrativeInformation.accessRestrictions"
                defaultMessage="Access and use restrictions"
              />
            }
          >
            <LangTextItemForm
              name={[
                'administrativeInformation',
                'common:commissionerAndGoal',
                'common:accessRestrictions',
              ]}
              label={
                <FormattedMessage
                  id="pages.lifeCycleModel.administrativeInformation.accessRestrictions"
                  defaultMessage="Access and use restrictions"
                />
              }
            />
          </Card>
        </Card>
      </Space>
    ),
  };

  return (
    <Card
      style={{ width: '100%' }}
      tabList={tabList}
      activeTabKey={activeTabKey}
      onTabChange={onTabChange}
    >
      {tabContent[activeTabKey]}
    </Card>
  );
};<|MERGE_RESOLUTION|>--- conflicted
+++ resolved
@@ -279,11 +279,7 @@
           label={
             <FormattedMessage
               id="pages.lifeCycleModel.information.referenceToCompleteReviewReport"
-<<<<<<< HEAD
-              defaultMessage="Reference to Complete Review Report"
-=======
               defaultMessage="Data set report, background info"
->>>>>>> 5ee86fac
             />
           }
           name={[
