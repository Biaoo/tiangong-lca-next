import ProcessEdit from '@/pages/Processes/Components/edit';
import ProcessView from '@/pages/Processes/Components/view';
import { initVersion } from '@/services/general/data';
import { formatDateTime, getLangText } from '@/services/general/util';
import {
  createLifeCycleModel,
  getLifeCycleModelDetail,
  updateLifeCycleModel,
} from '@/services/lifeCycleModels/api';
import {
  genLifeCycleModelData,
  genLifeCycleModelInfoFromData,
  genNodeLabel,
  genPortLabel,
} from '@/services/lifeCycleModels/util';
import { getProcessDetail, getProcessDetailByIdAndVersion } from '@/services/processes/api';
import { genProcessFromData, genProcessName, genProcessNameJson } from '@/services/processes/util';
import { CopyOutlined, DeleteOutlined, SaveOutlined } from '@ant-design/icons';
import { useGraphEvent, useGraphStore } from '@antv/xflow';
import { Button, Space, Spin, Tooltip, message, theme } from 'antd';
import { FC, useCallback, useEffect, useState } from 'react';
import { FormattedMessage, useIntl } from 'umi';
import { v4 } from 'uuid';
import ModelToolbarAdd from './add';
import { Control } from './control';
import TargetAmount from './editTargetAmount';
import ToolbarEditInfo from './eidtInfo';
import EdgeExhange from './Exchange/index';
import IoPortSelect from './Exchange/ioPortSelect';

type Props = {
  id: string;
  version: string;
  lang: string;
  drawerVisible: boolean;
  isSave: boolean;
  action: string;
  setIsSave: (isSave: boolean) => void;
};

const ToolbarEdit: FC<Props> = ({
  id,
  version,
  lang,
  drawerVisible,
  isSave,
  action,
  setIsSave,
}) => {
  const [thisId, setThisId] = useState(id);
  const [thisVersion, setThisVersion] = useState(version);
  const [thisAction, setThisAction] = useState(action);
  const [spinning, setSpinning] = useState(false);
  const [infoData, setInfoData] = useState<any>({});

  const [targetAmountDrawerVisible, setTargetAmountDrawerVisible] = useState(false);
  const [ioPortSelectorDirection, setIoPortSelectorDirection] = useState('');
  const [ioPortSelectorNode, setIoPortSelectorNode] = useState<any>({});
  const [ioPortSelectorDrawerVisible, setIoPortSelectorDrawerVisible] = useState(false);

  const modelData = useGraphStore((state) => state.initData);
  const addNodes = useGraphStore((state) => state.addNodes);
  const updateNode = useGraphStore((state) => state.updateNode);
  const removeNodes = useGraphStore((state) => state.removeNodes);
  const removeEdges = useGraphStore((state) => state.removeEdges);
  const updateEdge = useGraphStore((state) => state.updateEdge);
  const intl = useIntl();

  const nodes = useGraphStore((state) => state.nodes);
  const edges = useGraphStore((state) => state.edges);

  const [nodeCount, setNodeCount] = useState(0);

  const { token } = theme.useToken();

  const nodeTitleTool = (width: number, title: string) => {
    return {
      id: 'nodeTitle',
      name: 'button',
      args: {
        markup: [
          {
            tagName: 'rect',
            selector: 'button',
            attrs: {
              width: width,
              height: 26,
              rx: 4,
              ry: 4,
              fill: token.colorPrimary,
              stroke: token.colorPrimary,
              'stroke-width': 1,
              cursor: 'pointer',
            },
          },
          {
            tagName: 'text',
            textContent: genNodeLabel(title ?? '', lang, width),
            selector: 'text',
            attrs: {
              fill: 'white',
              'font-size': 14,
              'text-anchor': 'middle',
              'dominant-baseline': 'middle',
              'pointer-events': 'none',
              x: width / 2,
              y: 13,
            },
          },
          {
            tagName: 'title',
            textContent: title,
          },
        ],
        x: 0,
        y: 0,
        offset: { x: 0, y: 0 },
      },
    };
  };

  const inputFlowTool = {
    id: 'inputFlow',
    name: 'button',
    args: {
      markup: [
        {
          tagName: 'rect',
          selector: 'button',
          attrs: {
            width: 50,
            height: 20,
            rx: 4,
            ry: 4,
            fill: token.colorBgContainer,
            stroke: token.colorBorder,
            'stroke-width': 1,
            cursor: 'pointer',
          },
        },
        {
          tagName: 'text',
          textContent: intl.formatMessage({
            id: 'pages.button.input',
            defaultMessage: 'Input',
          }),
          selector: 'text',
          attrs: {
            fill: token.colorTextBase,
            'font-size': 12,
            'text-anchor': 'middle',
            'dominant-baseline': 'middle',
            'pointer-events': 'none',
            x: 25,
            y: 10,
          },
        },
      ],
      offset: { x: 10, y: 30 },
      async onClick(view: any) {
        await setIoPortSelectorDirection('Input');
        await setIoPortSelectorNode(view.cell.store.data);
        await setIoPortSelectorDrawerVisible(true);
      },
    },
  };

  const outputFlowTool = {
    id: 'outputFlow',
    name: 'button',
    args: {
      markup: [
        {
          tagName: 'rect',
          selector: 'button',
          attrs: {
            width: 50,
            height: 20,
            rx: 4,
            ry: 4,
            fill: token.colorBgContainer,
            stroke: token.colorBorder,
            'stroke-width': 1,
            cursor: 'pointer',
          },
        },
        {
          tagName: 'text',
          textContent: intl.formatMessage({
            id: 'pages.button.output',
            defaultMessage: 'Output',
          }),
          selector: 'text',
          attrs: {
            fill: token.colorTextBase,
            'font-size': 12,
            'text-anchor': 'middle',
            'dominant-baseline': 'middle',
            'pointer-events': 'none',
            x: 25,
            y: 10,
          },
        },
      ],
      x: '100%',
      y: 0,
      offset: { x: -60, y: 30 },
      async onClick(view: any) {
        await setIoPortSelectorDirection('Output');
        await setIoPortSelectorNode(view.cell.store.data);
        await setIoPortSelectorDrawerVisible(true);
      },
    },
  };

  const refTool = {
    id: 'ref',
    name: 'button',
    args: {
      markup: [
        {
          tagName: 'circle',
          selector: 'button',
          attrs: {
            r: 10,
            'stroke-width': 0,
            fill: token.colorBgBase,
            cursor: 'pointer',
          },
        },
        {
          tagName: 'text',
          textContent: '★', //https://symbl.cc/
          selector: 'icon',
          attrs: {
            fill: token.colorPrimary,
            'font-size': 22,
            'text-anchor': 'middle',
            'pointer-events': 'none',
            y: '0.3em',
          },
        },
        {
          tagName: 'title',
          textContent: intl.formatMessage({
            id: 'pages.button.model.referenceNode',
            defaultMessage: 'Reference node',
          }),
        },
      ],
      offset: { x: 10, y: -12 },
      onClick() {
        setTargetAmountDrawerVisible(true);
      },
    },
  };

  const nonRefTool = {
    id: 'nonRef',
    name: 'button',
    args: {
      markup: [
        {
          tagName: 'circle',
          selector: 'button',
          attrs: {
            r: 10,
            'stroke-width': 0,
            fill: token.colorBgBase,
            cursor: 'pointer',
          },
        },
        {
          tagName: 'text',
          textContent: '☆', //https://symbl.cc/
          selector: 'icon',
          attrs: {
            fill: token.colorPrimary,
            'font-size': 22,
            'text-anchor': 'middle',
            'pointer-events': 'none',
            y: '0.3em',
          },
        },
        {
          tagName: 'title',
          textContent: intl.formatMessage({
            id: 'pages.button.model.setReference',
            defaultMessage: 'Set as reference',
          }),
        },
      ],
      offset: { x: 10, y: -12 },
      onClick(view: any) {
        const thisData = view.cell.store.data;
        nodes.forEach(async (node) => {
          if (node.id === thisData?.id) {
            const updatedNodeData = {
              data: {
                ...node?.data,
                quantitativeReference: '1',
              },
              tools: (node.tools as any)?.map((tool: any) => {
                if (tool.id === 'nonRef') {
                  return refTool;
                }
                return tool;
              }),
            };
            await updateNode(node.id ?? '', updatedNodeData);
            setTargetAmountDrawerVisible(true);
          } else {
            const updatedNodeData = {
              data: {
                ...node.data,
                quantitativeReference: '0',
              },
              tools: (node.tools as any)?.map((tool: any) => {
                if (tool.id === 'ref' || tool.id === 'nonRef') {
                  return nonRefTool;
                }
                return tool;
              }),
            };
            await updateNode(node.id ?? '', updatedNodeData);
          }
        });
      },
    },
  };

  const nodeAttrs = {
    body: {
      stroke: token.colorPrimary,
      strokeWidth: 1,
      fill: token.colorBgContainer,
      rx: 6,
      ry: 6,
    },
    label: {
      fill: token.colorTextBase,
      refX: 0.5,
      refY: 8,
      textAnchor: 'middle',
      textVerticalAnchor: 'top',
    },
  };

  const ports = {
    groups: {
      groupInput: {
        position: {
          name: 'absolute',
        },
        label: {
          position: {
            name: 'right',
          },
        },
        attrs: {
          circle: {
            stroke: token.colorPrimary,
            fill: token.colorBgBase,
            strokeWidth: 1,
            r: 4,
            magnet: true,
          },
          text: {
            fill: token.colorTextDescription,
            fontSize: 14,
          },
        },
      },
      groupOutput: {
        position: {
          name: 'absolute',
        },
        label: {
          position: {
            name: 'left',
          },
        },
        attrs: {
          circle: {
            stroke: token.colorPrimary,
            fill: token.colorBgBase,
            strokeWidth: 1,
            r: 4,
            magnet: true,
          },
          text: {
            fill: token.colorTextDescription,
            fontSize: 14,
          },
        },
      },
    },
    items: [],
  };

  const nodeTemplate: any = {
    id: '',
    label: '',
    shape: 'rect',
    x: 200,
    y: 100,
    width: 350,
    height: 80,
    attrs: nodeAttrs,
    data: {
      label: [],
      quantitativeReference: '0',
      generalComment: [],
    },
  };

  const edgeTemplate = {
    attrs: {
      line: {
        stroke: token.colorPrimary,
      },
    },
    // labels: [{
    //   position: 0.5,
    //   attrs: {
    //     body: {
    //       stroke: token.colorBorder,
    //       strokeWidth: 1,
    //       fill: token.colorBgBase,
    //       rx: 6,
    //       ry: 6,
    //     },
    //     label: {
    //       text: '1',
    //       fill: token.colorTextBase,
    //     },
    //   },
    // },
    // ],
    // tools: ['edge-editor'],
  };

  const saveCallback = useCallback(() => {
    setIsSave(true);
  }, [isSave, setIsSave]);

  const updateInfoData = (data: any) => {
    setInfoData({ ...data, id: thisId });
  };

  const updateTargetAmount = (data: any) => {
    const refNode = nodes.find((node) => node?.data?.quantitativeReference === '1');
    if (refNode) {
      updateNode(refNode.id ?? '', {
        data: {
          ...refNode.data,
          targetAmount: data?.targetAmount,
          originalAmount: data?.originalAmount,
          scalingFactor: data?.scalingFactor,
        },
      });
    }
  };

  const updateNodePorts = (data: any) => {
    const group = ioPortSelectorDirection === 'Output' ? 'groupOutput' : 'groupInput';

    const originalItems: any[] =
      ioPortSelectorNode?.ports?.items?.filter((item: any) => item?.group !== group) ?? [];

    let baseY = 65;
    if (group === 'groupOutput') {
      baseY = 65 + originalItems.length * 20;
    }

    const newItems: any[] = data?.selectedRowData?.map((item: any, index: number) => {
      const nodeWidth = ioPortSelectorNode.size.width;
      const textLang = item?.referenceToFlowDataSet?.['common:shortDescription'];
      const direction = ioPortSelectorDirection.toUpperCase();
      const flowUUID = item?.referenceToFlowDataSet?.['@refObjectId'] ?? '-';
      const label = getLangText(textLang, lang);

      let labelSub = label?.substring(0, nodeWidth / 7 - 4);
      if (lang === 'zh') {
        labelSub = label?.substring(0, nodeWidth / 12 - 4);
      }

      return {
        id: direction + ':' + flowUUID,
        args: { x: group === 'groupOutput' ? '100%' : 0, y: baseY + index * 20 },
        attrs: {
          text: {
            text: label !== labelSub ? labelSub + '...' : label,
            title: labelSub,
          },
        },
        group: group,
        data: {
          textLang: textLang,
        },
      };
    });

    let thisItems: any[] = [];
    if (group === 'groupInput') {
      const inputItemLength = newItems.length;
      const outputItems = originalItems.map((item: any, index: number) => {
        return { ...item, args: { ...item.args, y: 65 + (inputItemLength + index) * 20 } };
      });
      thisItems = [...newItems, ...outputItems];
    } else if (group === 'groupOutput') {
      thisItems = [...originalItems, ...newItems];
    } else {
      thisItems = ioPortSelectorNode?.ports?.items ?? [];
    }

    const thisPorts = {
      ...ports,
      items: thisItems,
    };

    const nodeWidth = ioPortSelectorNode.size.width;
    const nodeHeight = 60 + thisItems.length * 20;

    updateNode(ioPortSelectorNode.id, { ports: thisPorts });
    updateNode(ioPortSelectorNode.id, { width: nodeWidth, height: nodeHeight });
  };

  // const updateEdgeData = (data: any) => {
  //   // eslint-disable-next-line @typescript-eslint/no-unused-vars
  //   const { id, shape, ...newEdge } = data;
  //   if (newEdge.target) {
  //     // eslint-disable-next-line @typescript-eslint/no-unused-vars
  //     const { x, y, ...newTarget } = newEdge.target as any;
  //     updateEdge(id, { ...newEdge, target: newTarget });
  //   } else {
  //     updateEdge(id, { ...newEdge });
  //   }
  // };

<<<<<<< HEAD
  type TAddProcessNodesParams = { id: string; version: string };

  const addProcessNodes = (processes: TAddProcessNodesParams[]) => {
    setSpinning(true);
    getProcessDetailByIdAndVersion(processes).then(async (result: any) => {
      const dealData = (data: any) => {
=======
  type  TAddProcessNodesParams={ id: string, version: string }

  const addProcessNodes = (processes: TAddProcessNodesParams[]) => {
    setSpinning(true);
    getProcessDetailByIdAndVersion(processes).then(async(result: any) => {
      const dealData = (data:any) => {
>>>>>>> 12eb5560
        const exchange =
          genProcessFromData(data?.json?.processDataSet ?? {})?.exchanges?.exchange ?? [];
        const refExchange = exchange.find((i: any) => i?.quantitativeReference === true);
        const inOrOut = refExchange?.exchangeDirection.toUpperCase() === 'INPUT';
        const text = getLangText(
          refExchange?.referenceToFlowDataSet?.['common:shortDescription'],
          lang,
        );
        const refPortItem = {
          id:
            (inOrOut ? 'INPUT' : 'OUTPUT') +
            ':' +
            (refExchange?.referenceToFlowDataSet?.['@refObjectId'] ?? '-'),
          args: { x: inOrOut ? 0 : '100%', y: 65 },
          attrs: {
            text: {
              text: genPortLabel(text ?? '', lang, nodeTemplate.width),
              title: text,
            },
          },
          group:
<<<<<<< HEAD
            refExchange?.exchangeDirection.toUpperCase() === 'OUTPUT'
              ? 'groupOutput'
              : 'groupInput',
=======
            refExchange?.exchangeDirection.toUpperCase() === 'OUTPUT' ? 'groupOutput' : 'groupInput',
>>>>>>> 12eb5560
          data: {
            textLang: refExchange?.referenceToFlowDataSet?.['common:shortDescription'],
          },
        };
<<<<<<< HEAD
        const name = data?.json?.processDataSet?.processInformation?.dataSetInformation?.name ?? {};
=======
        const name =
          data?.json?.processDataSet?.processInformation?.dataSetInformation?.name ?? {};
>>>>>>> 12eb5560
        addNodes([
          {
            ...nodeTemplate,
            id: v4(),
            data: {
              id: data.id,
              version: data?.version,
              label: name,
              shortDescription: genProcessNameJson(name),
              quantitativeReference: nodeCount === 0 ? '1' : '0',
            },
            ports: {
              ...ports,
              items: [refPortItem],
            },
          },
        ]);
<<<<<<< HEAD
      };

      if (result && result.data) {
        result?.data.forEach((item: TAddProcessNodesParams) => {
          dealData(item);
        });
=======
      }

      if(result&&result.data){
        result?.data.forEach((item:TAddProcessNodesParams) => {
          dealData(item);
        })
>>>>>>> 12eb5560
      }

      setNodeCount(nodeCount + 1);
      setSpinning(false);
    })
  };

  const updateReference = async () => {
    nodes.forEach((node) => {
      const nodeWidth = node?.size?.width ?? nodeTemplate.width;
      getProcessDetail(node?.data?.id ?? '', node?.data?.version ?? '').then(
        async (result: any) => {
          const newLabel =
            result.data?.json?.processDataSet?.processInformation?.dataSetInformation?.name ?? {};
          const newShortDescription = genProcessNameJson(
            result.data?.json?.processDataSet?.processInformation?.dataSetInformation?.name ?? {},
          );
          const newVersion = result.data?.version ?? '';
          const exchanges =
            genProcessFromData(result.data?.json?.processDataSet ?? {})?.exchanges?.exchange ?? [];
          const newItems = (node?.ports as any)?.items?.map((item: any) => {
            const newItem = exchanges.find((i: any) => {
              const ids = item?.id?.split(':');
              if (ids.length < 2) return false;
              return (
                (i?.exchangeDirection ?? '-').toUpperCase() +
                ':' +
                (i?.referenceToFlowDataSet?.['@refObjectId'] ?? '-') ===
                ids[0].toUpperCase() + ':' + (ids[ids.length - 1] ?? '-')
              );
            });
            if (newItem) {
              const newTitle = getLangText(
                newItem?.referenceToFlowDataSet?.['common:shortDescription'],
                lang,
              );
              return {
                ...item,
                attrs: {
                  ...item?.attrs,
                  text: {
                    text: genPortLabel(newTitle, lang, nodeWidth),
                    title: newTitle,
                  },
                },
                data: {
                  ...item?.data,
                  textLang: newItem?.referenceToFlowDataSet?.['common:shortDescription'],
                },
              };
            } else {
              return {
                ...item,
                attrs: {
                  ...item?.attrs,
                  text: {
                    text: '-',
                    title: '-',
                  },
                },
                data: {
                  ...item?.data,
                  textLang: {},
                },
              };
            }
          });
          updateNode(node.id ?? '', {
            data: {
              ...node.data,
              label: newLabel,
              shortDescription: newShortDescription,
              version: newVersion,
            },
            tools: [
              node?.data?.quantitativeReference === '1' ? refTool : nonRefTool,
              nodeTitleTool(node?.width ?? 0, genProcessName(newLabel, lang) ?? ''),
              inputFlowTool,
              outputFlowTool,
            ],
            ports: {
              ...node?.ports,
              items: newItems,
            },
          });
        },
      );
    });
  };

  const deleteCell = () => {
    const selectedNodes = nodes.filter((node) => node.selected);
    if (selectedNodes.length > 0) {
      selectedNodes.forEach(async (node) => {
        const selectedEdges = edges.filter(
          (edge) =>
            (edge.source as any)?.cell === node.id || (edge.target as any)?.cell === node.id,
        );
        await removeEdges(selectedEdges.map((e) => e.id ?? ''));
        if (node.data?.quantitativeReference === '1') {
        }
        await removeNodes([node.id ?? '']);
        setNodeCount(nodeCount - 1);
      });
    } else {
      const selectedEdges = edges.filter((edge) => edge.selected);
      if (selectedEdges.length > 0) {
        removeEdges(selectedEdges.map((e) => e.id ?? ''));
      }
    }
  };

  const saveData = async () => {
    setSpinning(true);

    const newEdges = edges.map((edge) => {
      if (edge.target) {
        // eslint-disable-next-line @typescript-eslint/no-unused-vars
        const { x, y, ...targetRest } = edge.target as any;
        return { ...edge, target: targetRest };
      }
      return edge;
    });

    const newData = {
      ...(infoData ?? {}),
      model: {
        nodes: nodes ?? [],
        edges: newEdges ?? [],
      },
    };

    if (thisAction === 'edit') {
      updateLifeCycleModel({ ...newData, id: thisId, version: thisVersion }).then((result: any) => {
        if (result.data) {
          message.success(
            intl.formatMessage({
              id: 'pages.flows.savesuccess',
              defaultMessage: 'Save successfully',
            }),
          );
          setThisId(result.data?.[0]?.id);
          setThisVersion(result.data?.[0]?.version);
          saveCallback();
        } else {
          message.error(result.error.message);
        }
        setSpinning(false);
      });
    } else if (thisAction === 'create') {
      const newId = v4();
      createLifeCycleModel({ ...newData, id: newId }).then((result: any) => {
        if (result.data) {
          message.success(
            intl.formatMessage({
              id: 'pages.button.create.success',
              defaultMessage: 'Created successfully!',
            }),
          );
          setThisAction('edit');
          setThisId(result.data?.[0]?.id);
          setThisVersion(result.data?.[0]?.version);
          saveCallback();
        } else {
          message.error(result.error.message);
        }
        setSpinning(false);
      });
    }
    return true;
  };

  useGraphEvent('edge:added', (evt) => {
    const edge = evt.edge;
    updateEdge(edge.id, edgeTemplate);
  });

  useGraphEvent('edge:connected', (evt) => {
    const edge = evt.edge;
    const sourcePortID = edge.getSourcePortId();
    const targetPortID = edge.getTargetPortId();
    const sourceFlowIDs = sourcePortID?.split(':');
    const targetFlowIDs = targetPortID?.split(':');
    if (
      sourcePortID?.toUpperCase()?.includes('OUTPUT') &&
      targetPortID?.toUpperCase()?.includes('INPUT') &&
      sourceFlowIDs?.[sourceFlowIDs?.length - 1] === targetFlowIDs?.[targetFlowIDs?.length - 1]
    ) {
      const sourceNodeID = edge.getSourceCellId();
      const targetNodeID = edge.getTargetCellId();
      const sourceNode = nodes.find((node) => node.id === sourceNodeID);
      const targetNode = nodes.find((node) => node.id === targetNodeID);
      const sourceProcessId = sourceNode?.data?.id;
      const sourceProcessVersion = sourceNode?.data?.version;
      const targetProcessId = targetNode?.data?.id;
      const targetProcessVersion = targetNode?.data?.version;
      const sourcePortIDs = sourcePortID.split(':');
      const targetPortIDs = targetPortID.split(':');

      updateEdge(edge.id, {
        data: {
          connection: {
            outputExchange: {
              '@flowUUID': sourcePortIDs?.[sourcePortIDs?.length - 1],
              downstreamProcess: {
                '@flowUUID': targetPortIDs?.[targetPortIDs?.length - 1],
              },
            },
          },
          node: {
            sourceNodeID: sourceNodeID,
            targetNodeID: targetNodeID,
            sourceProcessId: sourceProcessId,
            sourceProcessVersion: sourceProcessVersion,
            targetProcessId: targetProcessId,
            targetProcessVersion: targetProcessVersion,
          },
        },
      });
    } else {
      removeEdges([edge.id]);
    }
  });

  useGraphEvent('node:change:size', (evt) => {
    const node = evt.node;
    const nodeWidth = node.getSize().width;
    const label = genProcessName(node?.data?.label, lang);

    const newItems = node?.getPorts()?.map((item: any) => {
      const itemText = getLangText(item?.data?.textLang, lang);
      return {
        ...item,
        attrs: {
          text: {
            ...item?.attrs?.text,
            text: genPortLabel(itemText ?? '', lang, nodeWidth),
          },
        },
      };
    });

    updateNode(node.id, {
      label: genNodeLabel(label ?? '', lang, nodeWidth),
      ports: {
        ...node?.ports,
        items: newItems,
      },
      tools: [
        node?.data?.quantitativeReference === '1' ? refTool : nonRefTool,
        nodeTitleTool(nodeWidth ?? 0, label ?? ''),
        inputFlowTool,
        outputFlowTool,
      ],
    });
  });

  useEffect(() => {
    if (!drawerVisible) return;
    if (id && version) {
      setIsSave(false);
      setSpinning(true);
      getLifeCycleModelDetail(id, version).then(async (result: any) => {
        const fromData = genLifeCycleModelInfoFromData(
          result.data?.json?.lifeCycleModelDataSet ?? {},
        );
        setInfoData({ ...fromData, id: thisId });
        const model = genLifeCycleModelData(result.data?.json_tg ?? {}, lang);
        let initNodes = (model?.nodes ?? []).map((node: any) => {
          return {
            ...node,
            attrs: nodeAttrs,
            ports: {
              ...node.ports,
              groups: ports.groups,
            },
            tools: [
              node?.data?.quantitativeReference === '1' ? refTool : nonRefTool,
              nodeTitleTool(node?.width ?? 0, genProcessName(node?.data?.label, lang) ?? ''),
              inputFlowTool,
              outputFlowTool,
            ],
          };
        });
        const initEdges =
          model?.edges?.map((edge: any) => {
            if (edge.target) {
              // eslint-disable-next-line @typescript-eslint/no-unused-vars
              const { x, y, ...targetRest } = edge.target as any;
              return {
                ...edge,
                attrs: {
                  line: {
                    stroke: token.colorPrimary,
                  },
                },
                target: targetRest,
              };
            }
            return edge;
          }) ?? [];
        await modelData({
          nodes: initNodes,
          edges: initEdges,
        });

        setNodeCount(initNodes.length);
        setSpinning(false);
      });
    } else {
      const currentDateTime = formatDateTime(new Date());
      const newData = {
        administrativeInformation: {
          dataEntryBy: {
            'common:timeStamp': currentDateTime,
          },
          publicationAndOwnership: {
            'common:dataSetVersion': initVersion,
          },
        },
      };
      setInfoData({ ...newData, id: thisId });
    }
  }, [drawerVisible]);

  useEffect(() => {
    nodes.forEach((node) => {
      updateNode(node.id ?? '', {
        tools: [
          node?.data?.quantitativeReference === '1' ? refTool : nonRefTool,
          nodeTitleTool(node?.width ?? 0, genProcessName(node?.data?.label, lang) ?? ''),
          inputFlowTool,
          outputFlowTool,
        ],
      });
    });
  }, [nodeCount]);

  return (
    <Space direction="vertical" size={'middle'}>
      <ToolbarEditInfo data={infoData} onData={updateInfoData} lang={lang} />
      <ProcessView
        id={nodes.find((node) => node.selected)?.data?.id ?? ''}
        version={nodes.find((node) => node.selected)?.data?.version ?? ''}
        buttonType={'toolIcon'}
        lang={lang}
        disabled={!nodes.find((node) => node.selected)}
      />
      <EdgeExhange
        lang={lang}
        disabled={!edges.find((edge) => edge.selected)}
        edge={edges.find((edge) => edge.selected)}
      />
      <TargetAmount
        refNode={nodes.find((node) => node?.data?.quantitativeReference === '1')}
        drawerVisible={targetAmountDrawerVisible}
        lang={lang}
        setDrawerVisible={setTargetAmountDrawerVisible}
        onData={updateTargetAmount}
      />

      <ModelToolbarAdd buttonType={'icon'} lang={lang} onData={addProcessNodes} />
      {/* <Tooltip
            title={
              <FormattedMessage
                id="pages.button.model.design"
                defaultMessage="Design Appearance"
              ></FormattedMessage>
            }
            placement="left"
          >
            <Button
              shape="circle"
              size="small"
              icon={<FormatPainterOutlined />}
              disabled={
                nodes.filter((node) => node.selected).length === 0 &&
                edges.filter((edge) => edge.selected).length === 0
              }
            />
          </Tooltip> */}
      <Tooltip
        title={
          <FormattedMessage id="pages.button.updateReference" defaultMessage="Update reference" />
        }
        placement="left"
      >
        <Button
          type="primary"
          size="small"
          icon={<CopyOutlined />}
          style={{ boxShadow: 'none' }}
          onClick={updateReference}
        />
      </Tooltip>
      <Tooltip
        title={<FormattedMessage id="pages.button.model.delete" defaultMessage="Delete element" />}
        placement="left"
      >
        <Button
          type="primary"
          size="small"
          icon={<DeleteOutlined />}
          style={{ boxShadow: 'none' }}
          disabled={
            nodes.filter((node) => node.selected).length === 0 &&
            edges.filter((edge) => edge.selected).length === 0
          }
          onClick={deleteCell}
        />
      </Tooltip>
      <br />

      <Tooltip
        title={<FormattedMessage id="pages.button.model.save" defaultMessage="Save data" />}
        placement="left"
      >
        <Button
          type="primary"
          size="small"
          icon={<SaveOutlined />}
          style={{ boxShadow: 'none' }}
          onClick={saveData}
        />
      </Tooltip>
      <br />

      <ProcessEdit
        id={id ?? ''}
        version={version ?? ''}
        lang={lang}
        buttonType={'tool'}
        actionRef={undefined}
        setViewDrawerVisible={() => { }}
      />
      <Control items={['zoomOut', 'zoomTo', 'zoomIn', 'zoomToFit', 'zoomToOrigin']} />
      <Spin spinning={spinning} fullscreen />
      <IoPortSelect
        lang={lang}
        node={ioPortSelectorNode}
        direction={ioPortSelectorDirection}
        drawerVisible={ioPortSelectorDrawerVisible}
        onData={updateNodePorts}
        onDrawerVisible={setIoPortSelectorDrawerVisible}
      />
    </Space>
  );
};

export default ToolbarEdit;<|MERGE_RESOLUTION|>--- conflicted
+++ resolved
@@ -538,21 +538,12 @@
   //   }
   // };
 
-<<<<<<< HEAD
   type TAddProcessNodesParams = { id: string; version: string };
 
   const addProcessNodes = (processes: TAddProcessNodesParams[]) => {
     setSpinning(true);
     getProcessDetailByIdAndVersion(processes).then(async (result: any) => {
       const dealData = (data: any) => {
-=======
-  type  TAddProcessNodesParams={ id: string, version: string }
-
-  const addProcessNodes = (processes: TAddProcessNodesParams[]) => {
-    setSpinning(true);
-    getProcessDetailByIdAndVersion(processes).then(async(result: any) => {
-      const dealData = (data:any) => {
->>>>>>> 12eb5560
         const exchange =
           genProcessFromData(data?.json?.processDataSet ?? {})?.exchanges?.exchange ?? [];
         const refExchange = exchange.find((i: any) => i?.quantitativeReference === true);
@@ -574,23 +565,14 @@
             },
           },
           group:
-<<<<<<< HEAD
             refExchange?.exchangeDirection.toUpperCase() === 'OUTPUT'
               ? 'groupOutput'
               : 'groupInput',
-=======
-            refExchange?.exchangeDirection.toUpperCase() === 'OUTPUT' ? 'groupOutput' : 'groupInput',
->>>>>>> 12eb5560
           data: {
             textLang: refExchange?.referenceToFlowDataSet?.['common:shortDescription'],
           },
         };
-<<<<<<< HEAD
         const name = data?.json?.processDataSet?.processInformation?.dataSetInformation?.name ?? {};
-=======
-        const name =
-          data?.json?.processDataSet?.processInformation?.dataSetInformation?.name ?? {};
->>>>>>> 12eb5560
         addNodes([
           {
             ...nodeTemplate,
@@ -608,21 +590,12 @@
             },
           },
         ]);
-<<<<<<< HEAD
       };
 
       if (result && result.data) {
         result?.data.forEach((item: TAddProcessNodesParams) => {
           dealData(item);
         });
-=======
-      }
-
-      if(result&&result.data){
-        result?.data.forEach((item:TAddProcessNodesParams) => {
-          dealData(item);
-        })
->>>>>>> 12eb5560
       }
 
       setNodeCount(nodeCount + 1);
