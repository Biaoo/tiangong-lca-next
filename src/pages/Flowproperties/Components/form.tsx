--- conflicted
+++ resolved
@@ -80,18 +80,12 @@
           <Card
             size='small'
             title={
-<<<<<<< HEAD
               <RequiredMark
                 label={<FormattedMessage
                   id="pages.FlowProperties.view.flowPropertiesInformation.name"
                   defaultMessage="Name of flow property"
                 />}
                 showError={nameErrorState}
-=======
-              <FormattedMessage
-                id='pages.FlowProperties.view.flowPropertiesInformation.name'
-                defaultMessage='Name of flow property'
->>>>>>> 2d7f9179
               />
             }
           >
