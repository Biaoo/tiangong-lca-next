--- conflicted
+++ resolved
@@ -91,16 +91,11 @@
         <LangTextItemDescription
           data={initData?.flowPropertiesInformation?.dataSetInformation?.['common:name']}
         />
-<<<<<<< HEAD
         <LangTextItemDescription
           data={initData?.flowPropertiesInformation?.dataSetInformation?.['common:synonyms']}
         />
         <br />
         <Divider orientationMargin="0" orientation="left" plain>
-=======
-
-        <Divider orientationMargin='0' orientation='left' plain>
->>>>>>> 2d7f9179
           <FormattedMessage
             id='pages.FlowProperties.view.flowPropertiesInformation.generalComment'
             defaultMessage='General comment on data set'
