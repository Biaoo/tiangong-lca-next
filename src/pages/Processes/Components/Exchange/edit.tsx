import LangTextItemForm from '@/components/LangTextItem/form';
import UnitConvert from '@/components/UnitConvert';
import { UnitsContext } from '@/contexts/unitContext';
import FlowsSelectForm from '@/pages/Flows/Components/select/form';
import styles from '@/style/custom.less';
import { CloseOutlined, FormOutlined } from '@ant-design/icons';
import { ProForm, ProFormInstance } from '@ant-design/pro-components';
import {
  Button,
  Card,
  Collapse,
  Divider,
  Drawer,
  Form,
  Input,
  Select,
  Space,
  Switch,
  Tooltip,
  Typography,
} from 'antd';
import type { FC } from 'react';
import { useCallback, useEffect, useRef, useState } from 'react';
import { FormattedMessage } from 'umi';
import { DataDerivationTypeStatusOptions } from '../optiondata';
import { UnitsContext } from '@/contexts/unitContext';
import UnitConvert from '@/components/UnitConvert'


type Props = {
  id: string;
  data: any;
  lang: string;
  buttonType: string;
  // actionRef: React.MutableRefObject<ActionType | undefined>;
  setViewDrawerVisible: React.Dispatch<React.SetStateAction<boolean>>;
  onData: (data: any) => void;
  getRefUnit: () => string | undefined // 获取参考单位值
};
const ProcessExchangeEdit: FC<Props> = ({
  id,
  data,
  lang,
  buttonType,
  // actionRef,
  setViewDrawerVisible,
  onData,
  getRefUnit
}) => {
  const [drawerVisible, setDrawerVisible] = useState(false);
  const formRefEdit = useRef<ProFormInstance>();
  const [fromData, setFromData] = useState<any>({});
  const [initData, setInitData] = useState<any>({});
  const [asInput, setAsInput] = useState(false);
  const [functionalUnitOrOther, setFunctionalUnitOrOther] = useState(false);
  const [units, setUnits] = useState([]);
  const [unitConvertVisible, setUnitConvertVisible] = useState(false);
  const [unitConvertName, setUnitConvertName] = useState('');

<<<<<<< HEAD
=======
  // useEffect(() => {
  //   console.log('units', units)
  // }, [units]);
>>>>>>> 12eb5560
  useEffect(() => {
    if (!unitConvertVisible) {
      setUnitConvertName('');
    }
  }, [unitConvertVisible]);

  const handletFromData = () => {
    setFromData(formRefEdit.current?.getFieldsValue() ?? {});
  };

  const onEdit = useCallback(() => {
    setDrawerVisible(true);
  }, [setViewDrawerVisible]);

  const onReset = () => {
    // setSpinning(true);
    formRefEdit.current?.resetFields();
    const filteredData = data?.find((item: any) => item['@dataSetInternalID'] === id) ?? {};
    console.log('setInitData', filteredData, filteredData?.meanAmount, filteredData?.meanAmountUnit, getRefUnit())
    if (!isConverted) {
      const resMeanAmount = convertUnit(filteredData?.meanAmount, getRefUnit(), filteredData?.meanAmountUnit);
      if (resMeanAmount.status === 'success') {
        filteredData.meanAmount = resMeanAmount.value
      } else {
        return false
      };
      const resResoultingAmount = convertUnit(filteredData?.resultingAmount, getRefUnit(), filteredData?.resultingAmountUnit);
      if (resResoultingAmount.status === 'success') {
        filteredData.resultingAmount = resResoultingAmount.value
      } else {
        return false
      };
      setIsConverted(true)
    }
    setInitData(filteredData);
    formRefEdit.current?.setFieldsValue(filteredData);
    setFromData(filteredData);
    setFunctionalUnitOrOther(filteredData?.quantitativeReference ?? false);
    // setSpinning(false);
    setAsInput(filteredData?.exchangeDirection?.toLowerCase() === 'input');
  };

  useEffect(() => {
    if (!drawerVisible) {
      return
    };
    onReset();
  }, [drawerVisible]);

  return (
    <>
      <Tooltip title={<FormattedMessage id="pages.button.edit" defaultMessage="Edit" />}>
        {buttonType === 'icon' ? (
          <Button shape="circle" icon={<FormOutlined />} size="small" onClick={onEdit} />
        ) : (
          <Button onClick={onEdit}>
            <FormattedMessage id="pages.button.edit" defaultMessage="Edit" />
          </Button>
        )}
      </Tooltip>
      <UnitConvert
        visible={unitConvertVisible}
        onCancel={() => setUnitConvertVisible(false)}
        onOk={(result) => {
          formRefEdit.current?.setFieldValue(unitConvertName, result);
<<<<<<< HEAD
          setFromData({ ...fromData, [unitConvertName]: result });
=======
          setFromData({ ...fromData, [unitConvertName]: result })
>>>>>>> 12eb5560
        }}
        units={units}
        value={undefined}
      />
      <Drawer
        title={
          <FormattedMessage
            id="pages.process.exchange.drawer.title.edit"
            defaultMessage="Edit exchange"
          />
        }
        width="90%"
        closable={false}
        extra={
          <Button
            icon={<CloseOutlined />}
            style={{ border: 0 }}
            onClick={() => setDrawerVisible(false)}
          />
        }
        maskClosable={false}
        open={drawerVisible}
        onClose={() => setDrawerVisible(false)}
        footer={
          <Space size={'middle'} className={styles.footer_right}>
            <Button onClick={() => setDrawerVisible(false)}>
              <FormattedMessage id="pages.button.cancel" defaultMessage="Cancel" />
            </Button>
            <Button onClick={() => formRefEdit.current?.submit()} type="primary">
              <FormattedMessage id="pages.button.save" defaultMessage="Save" />
            </Button>
          </Space>
        }
      >
        <ProForm
          formRef={formRefEdit}
          initialValues={initData}
          onValuesChange={(_, allValues) => {
            setFromData(allValues ?? {});
            setFunctionalUnitOrOther(allValues?.quantitativeReference ?? false);
          }}
          submitter={{
            render: () => {
              return [];
            },
          }}
          onFinish={async () => {
            onData(
              data.map((item: any) => {
                if (item['@dataSetInternalID'] === id) {
                  return fromData;
                }
                return item;
              }),
            );
            formRefEdit.current?.resetFields();
            setDrawerVisible(false);
            // actionRef.current?.reload();
            return true;
          }}
        >
          <Space direction="vertical" style={{ width: '100%' }}>
            <Form.Item name={'@dataSetInternalID'} hidden>
              <Input />
            </Form.Item>
            <Form.Item
              label={
                <FormattedMessage
                  id="pages.process.view.exchange.exchangeDirection"
                  defaultMessage="Exchange direction"
                />
              }
              name={'exchangeDirection'}
            >
              <Select
                placeholder={
                  <FormattedMessage
                    id="pages.process.view.exchange.selectadirection"
                    defaultMessage="Select a direction"
                  />
                }
                optionFilterProp="direction"
                options={[
                  { value: 'input', label: 'Input' },
                  { value: 'output', label: 'Output' },
                ]}
                onChange={(value) => {
                  setAsInput(value === 'input');
                }}
              />
            </Form.Item>
            <UnitsContext.Provider value={{ units, setUnits }}>
              <FlowsSelectForm
                name={['referenceToFlowDataSet']}
                label={
                  <FormattedMessage
                    id="pages.process.view.exchange.referenceToFlowDataSet"
                    defaultMessage="Flow"
                  />
                }
                lang={lang}
                formRef={formRefEdit}
                drawerVisible={drawerVisible}
                asInput={asInput}
                onData={handletFromData}
              />
            </UnitsContext.Provider>
            <Form.Item
              label={
                <FormattedMessage
                  id="pages.process.view.exchange.meanAmount"
                  defaultMessage="Mean amount"
                />
              }
              name={'meanAmount'}
            >
<<<<<<< HEAD
              <Input
                onClick={() => {
                  setUnitConvertVisible(true);
                  setUnitConvertName('meanAmount');
                }}
              />
=======
              <Input onClick={() => { setUnitConvertVisible(true); setUnitConvertName('meanAmount') }} />
>>>>>>> 12eb5560
            </Form.Item>
            <Form.Item
              label={
                <FormattedMessage
                  id="pages.process.view.exchange.resultingAmount"
                  defaultMessage="Resulting amount"
                />
              }
              name={'resultingAmount'}
            >
<<<<<<< HEAD
              <Input
                onClick={() => {
                  setUnitConvertVisible(true);
                  setUnitConvertName('resultingAmount');
                }}
              />
=======
              <Input onClick={() => { setUnitConvertVisible(true); setUnitConvertName('resultingAmount') }} />
>>>>>>> 12eb5560
            </Form.Item>
            <Form.Item
              label={
                <FormattedMessage
                  id="processExchange.uncertaintyDistributionType"
                  defaultMessage="Uncertainty distribution type"
                />
              }
              name={'uncertaintyDistributionType'}
            >
              <Select
                options={[
                  { value: 'undefined', label: 'Undefined' },
                  { value: 'log-normal', label: 'Lognormal' },
                  { value: 'normal', label: 'Normal' },
                  { value: 'triangular', label: 'Triangular' },
                  { value: 'uniform', label: 'Uniform' },
                ]}
              />
            </Form.Item>
            {formRefEdit.current?.getFieldValue('uncertaintyDistributionType') === 'triangular' ||
              formRefEdit.current?.getFieldValue('uncertaintyDistributionType') === 'uniform' ? (
              <>
                <Form.Item
                  label={
                    <FormattedMessage
                      id="processExchange.minimumAmount"
                      defaultMessage="Minimum amount"
                    />
                  }
                  name={'minimumAmount'}
                >
                  <Input />
                </Form.Item>
                <Form.Item
                  label={
                    <FormattedMessage
                      id="processExchange.maximumAmount"
                      defaultMessage="Maximum amount"
                    />
                  }
                  name={'maximumAmount'}
                >
                  <Input />
                </Form.Item>
              </>
            ) : (
              <></>
            )}

            {formRefEdit.current?.getFieldValue('uncertaintyDistributionType') === 'log-normal' ||
              formRefEdit.current?.getFieldValue('uncertaintyDistributionType') === 'log-normal' ? (
              <>
                <Form.Item
                  label={
                    <FormattedMessage
                      id="processExchange.relativeStandardDeviation95In"
                      defaultMessage="Relative standard deviation 95 in"
                    />
                  }
                  name={'relativeStandardDeviation95In'}
                >
                  <Input />
                </Form.Item>
              </>
            ) : (
              <></>
            )}

            <Form.Item
              label={
                <FormattedMessage
                  id="pages.process.view.exchange.dataDerivationTypeStatus"
                  defaultMessage="Data derivation type / status"
                />
              }
              name={'dataDerivationTypeStatus'}
            >
              <Select options={DataDerivationTypeStatusOptions} />
            </Form.Item>
            <Divider orientationMargin="0" orientation="left" plain>
              <FormattedMessage
                id="pages.process.view.exchange.generalComment"
                defaultMessage="Comment"
              />
            </Divider>
            <LangTextItemForm
              name="generalComment"
              label={
                <FormattedMessage
                  id="pages.process.view.exchange.generalComment"
                  defaultMessage="Comment"
                />
              }
            />

            <Card
              size="small"
              title={
                <FormattedMessage
                  id="pages.process.view.exchange.quantitativeReference"
                  defaultMessage="Quantitative reference"
                />
              }
            >
              <Form.Item
                label={
                  <FormattedMessage
                    id="pages.process.view.exchange.referenceToReferenceFlow"
                    defaultMessage="Reference flow(s)"
                  />
                }
                name={'quantitativeReference'}
              >
                <Switch />
              </Form.Item>
              {functionalUnitOrOther ? (
                <>
                  <Divider orientationMargin="0" orientation="left" plain>
                    <FormattedMessage
                      id="pages.process.view.exchange.functionalUnitOrOther"
                      defaultMessage="Functional unit, Production period, or Other parameter"
                    />
                  </Divider>
                  <LangTextItemForm
                    name="functionalUnitOrOther"
                    label={
                      <FormattedMessage
                        id="pages.process.view.exchange.functionalUnitOrOther"
                        defaultMessage="Functional unit, Production period, or Other parameter"
                      />
                    }
                  />
                </>
              ) : (
                <></>
              )}
            </Card>
          </Space>
        </ProForm>
        <Collapse
          items={[
            {
              key: '1',
              label: 'JSON Data',
              children: (
                <Typography>
                  <pre>{JSON.stringify(fromData, null, 2)}</pre>
                </Typography>
              ),
            },
          ]}
        />
      </Drawer>
    </>
  );
};

export default ProcessExchangeEdit;<|MERGE_RESOLUTION|>--- conflicted
+++ resolved
@@ -57,12 +57,6 @@
   const [unitConvertVisible, setUnitConvertVisible] = useState(false);
   const [unitConvertName, setUnitConvertName] = useState('');
 
-<<<<<<< HEAD
-=======
-  // useEffect(() => {
-  //   console.log('units', units)
-  // }, [units]);
->>>>>>> 12eb5560
   useEffect(() => {
     if (!unitConvertVisible) {
       setUnitConvertName('');
@@ -128,11 +122,7 @@
         onCancel={() => setUnitConvertVisible(false)}
         onOk={(result) => {
           formRefEdit.current?.setFieldValue(unitConvertName, result);
-<<<<<<< HEAD
           setFromData({ ...fromData, [unitConvertName]: result });
-=======
-          setFromData({ ...fromData, [unitConvertName]: result })
->>>>>>> 12eb5560
         }}
         units={units}
         value={undefined}
@@ -249,16 +239,12 @@
               }
               name={'meanAmount'}
             >
-<<<<<<< HEAD
               <Input
                 onClick={() => {
                   setUnitConvertVisible(true);
                   setUnitConvertName('meanAmount');
                 }}
               />
-=======
-              <Input onClick={() => { setUnitConvertVisible(true); setUnitConvertName('meanAmount') }} />
->>>>>>> 12eb5560
             </Form.Item>
             <Form.Item
               label={
@@ -269,16 +255,12 @@
               }
               name={'resultingAmount'}
             >
-<<<<<<< HEAD
               <Input
                 onClick={() => {
                   setUnitConvertVisible(true);
                   setUnitConvertName('resultingAmount');
                 }}
               />
-=======
-              <Input onClick={() => { setUnitConvertVisible(true); setUnitConvertName('resultingAmount') }} />
->>>>>>> 12eb5560
             </Form.Item>
             <Form.Item
               label={
