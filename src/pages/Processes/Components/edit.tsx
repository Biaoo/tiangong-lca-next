--- conflicted
+++ resolved
@@ -343,18 +343,13 @@
           }
         >
           <Form.Item
-<<<<<<< HEAD
             label={
               <FormattedMessage
                 id="pages.process.view.processInformation.location"
                 defaultMessage="Location"
               />
             }
-            name={['processInformation', 'locationOfOperationSupplyOrProduction', '@location']}
-=======
-            label="Location"
             name={['processInformation', 'geography', 'locationOfOperationSupplyOrProduction', '@location']}
->>>>>>> ff9085e9
           >
             <Input />
           </Form.Item>
@@ -426,18 +421,13 @@
               'technology',
               'referenceToTechnologyFlowDiagrammOrPicture',
             ]}
-<<<<<<< HEAD
             label={
               <FormattedMessage
                 id="pages.process.view.processInformation.referenceToTechnologyFlowDiagrammOrPicture"
                 defaultMessage="Reference To Technology Flow Diagramm Or Picture"
               />
             }
-            lang="en"
-=======
-            label="Reference To Technology Flow Diagramm Or Picture"
             lang={lang}
->>>>>>> ff9085e9
             formRef={formRefEdit}
             onData={handletFromData}
           />
