import LangTextItemDescription from '@/components/LangTextItem/description';
import LevelTextItemDescription from '@/components/LevelTextItem/description';
import SourceDescription from '@/components/ReferenceData/description';
import ContactSelectDescription from '@/pages/Contacts/Components/select/description';
import { ListPagination } from '@/services/general/data';
import { getProcessDetail } from '@/services/processes/api';
import { ProcessExchangeTable } from '@/services/processes/data';
import { genProcessExchangeTableData, genProcessFromData } from '@/services/processes/util';
import styles from '@/style/custom.less';
import { CloseOutlined, ProfileOutlined } from '@ant-design/icons';
import { ActionType, ProColumns, ProTable } from '@ant-design/pro-components';
import { Button, Card, Descriptions, Divider, Drawer, Space, Spin, Tooltip } from 'antd';
import type { FC } from 'react';
import { useRef, useState } from 'react';
import { FormattedMessage } from 'umi';
import ProcessExchangeView from './Exchange/view';
// import ContactDelete from './delete';
// import ContactEdit from './edit';

type Props = {
  id: string;
  lang: string;
  dataSource: string;
  actionRef: React.MutableRefObject<ActionType | undefined>;
};
const ProcessView: FC<Props> = ({ id, dataSource, lang }) => {
  // const [contentList, setContentList] = useState<Record<string, React.ReactNode>>({
  //   processInformation: <></>,
  //   modellingAndValidation: <></>,
  //   administrativeInformation: <></>,
  //   exchanges: <></>,
  // });

  const [drawerVisible, setDrawerVisible] = useState(false);
  const [footerButtons, setFooterButtons] = useState<JSX.Element>();
  const [activeTabKey, setActiveTabKey] = useState<string>('processInformation');
  const [exchangeDataSource, setExchangeDataSource] = useState<any>([]);
  const [spinning, setSpinning] = useState(false);
  const [initData, setInitData] = useState<any>({});

  const actionRefExchangeTable = useRef<ActionType>();

  const tabList = [
    { key: 'processInformation', tab: 'Process Information' },
    { key: 'modellingAndValidation', tab: 'Modelling And Validation' },
    { key: 'administrativeInformation', tab: 'Administrative Information' },
    { key: 'exchanges', tab: 'Exchanges' },
  ];

  const onTabChange = (key: string) => {
    setActiveTabKey(key);
  };

  const processExchangeColumns: ProColumns<ProcessExchangeTable>[] = [
    {
      title: <FormattedMessage id="processExchange.index" defaultMessage="Index" />,
      dataIndex: 'index',
      valueType: 'index',
      search: false,
    },
    {
      title: (
        <FormattedMessage
          id="processExchange.exchangeDirection"
          defaultMessage="Exchange Direction"
        />
      ),
      dataIndex: 'exchangeDirection',
      sorter: true,
      search: false,
    },
    {
      title: (
        <FormattedMessage
          id="processExchange.referenceToFlowDataSet"
          defaultMessage="Reference To Flow DataSet"
        />
      ),
      dataIndex: 'referenceToFlowDataSet',
      sorter: false,
      search: false,
      render: (_, row) => [
        <Tooltip key={0} placement="topLeft" title={row.generalComment}>
          {row.referenceToFlowDataSet}
        </Tooltip>,
      ],
    },
    {
      title: <FormattedMessage id="processExchange.meanAmount" defaultMessage="Mean Amount" />,
      dataIndex: 'meanAmount',
      sorter: false,
      search: false,
    },
    {
      title: (
        <FormattedMessage id="processExchange.resultingAmount" defaultMessage="Resulting Amount" />
      ),
      dataIndex: 'resultingAmount',
      sorter: false,
      search: false,
    },
    {
      title: (
        <FormattedMessage
          id="processExchange.dataDerivationTypeStatus"
          defaultMessage="Data Derivation Type Status"
        />
      ),
      dataIndex: 'dataDerivationTypeStatus',
      sorter: false,
      search: false,
    },
    {
      title: <FormattedMessage id="options.option" defaultMessage="Option" />,
      dataIndex: 'option',
      search: false,
      render: (_, row) => {
        if (dataSource === 'my') {
          return [
            <Space size={'small'} key={0}>
              <ProcessExchangeView
                id={row.dataSetInternalID}
                data={exchangeDataSource}
                dataSource={'my'}
                buttonType={'icon'}
                actionRef={actionRefExchangeTable}
              />
              {/* <ProcessEdit
                id={row.id}
                lang={lang}
                buttonType={'icon'}
                actionRef={actionRef}
                setViewDrawerVisible={() => { }}
              />
              <ProcessDelete
                id={row.id}
                buttonType={'icon'}
                actionRef={actionRef}
                setViewDrawerVisible={() => { }}
              /> */}
            </Space>,
          ];
        }
        return [
          <Space size={'small'} key={0}>
            <ProcessExchangeView
              id={row.dataSetInternalID}
              data={exchangeDataSource}
              dataSource={'tg'}
              buttonType={'icon'}
              actionRef={actionRefExchangeTable}
            />
          </Space>,
        ];
      },
    },
  ];

  const contentList: Record<string, React.ReactNode> = {
    processInformation: (
      <>
        <Descriptions bordered size={'small'} column={1}>
          <Descriptions.Item key={0} label="ID" labelStyle={{ width: '100px' }}>
            {initData.processInformation?.dataSetInformation?.['common:UUID'] ?? '-'}
          </Descriptions.Item>
        </Descriptions>

        <Divider orientationMargin="0" orientation="left" plain>
          Base Name
        </Divider>
        <LangTextItemDescription
          data={initData.processInformation?.dataSetInformation?.name?.baseName}
        />

        <Divider orientationMargin="0" orientation="left" plain>
          General Comment
        </Divider>
        <LangTextItemDescription
          data={initData.processInformation?.dataSetInformation?.['common:generalComment']}
        />

<<<<<<< HEAD
        <Divider orientationMargin="0" orientation="left" plain>
          Classification
        </Divider>
        <LevelTextItemDescription
          data={
            initData.processInformation?.dataSetInformation?.classificationInformation?.[
              'common:classification'
            ]?.['common:class']
          }
        />
        <br />
        <Card size="small" title={'Quantitative Reference'}>
          <Descriptions bordered size={'small'} column={1}>
            <Descriptions.Item key={0} label="Type" labelStyle={{ width: '100px' }}>
              {initData.processInformation?.quantitativeReference?.['@type'] ?? '-'}
            </Descriptions.Item>
          </Descriptions>
          <br />
          <Descriptions bordered size={'small'} column={1}>
            <Descriptions.Item
              key={0}
              label="Reference To Reference Flow"
              labelStyle={{ width: '220px' }}
            >
              {initData.processInformation?.quantitativeReference?.referenceToReferenceFlow ?? '-'}
            </Descriptions.Item>
          </Descriptions>
          <Divider orientationMargin="0" orientation="left" plain>
            Functional Unit Or Other
          </Divider>
          <LangTextItemDescription
            data={initData.processInformation?.quantitativeReference?.functionalUnitOrOther}
          />
        </Card>
        <br />
        <Card size="small" title={'Time'}>
          <Descriptions bordered size={'small'} column={1}>
            <Descriptions.Item key={0} label="Reference Year" labelStyle={{ width: '140px' }}>
              {initData.processInformation?.time?.['common:referenceYear'] ?? '-'}
            </Descriptions.Item>
          </Descriptions>
          <Divider orientationMargin="0" orientation="left" plain>
            Time Representativeness Description
          </Divider>
          <LangTextItemDescription
            data={initData.processInformation?.time?.['common:timeRepresentativenessDescription']}
          />
        </Card>
        <br />
        <Card size="small" title={'Geography: Location Of Operation Supply Or Production'}>
          <Descriptions bordered size={'small'} column={1}>
            <Descriptions.Item key={0} label="Location" labelStyle={{ width: '100px' }}>
              {initData.processInformation?.geography?.locationOfOperationSupplyOrProduction?.[
                '@location'
              ] ?? '-'}
            </Descriptions.Item>
          </Descriptions>
          <Divider orientationMargin="0" orientation="left" plain>
            Description Of Restrictions
          </Divider>
          <LangTextItemDescription
            data={
              initData.processInformation?.geography?.locationOfOperationSupplyOrProduction
                ?.descriptionOfRestrictions
            }
          />
        </Card>
        <br />
        <Card size="small" title={'Technology'}>
          <Divider orientationMargin="0" orientation="left" plain>
            Technology Description And Included Processes
          </Divider>
          <LangTextItemDescription
            data={
              initData.processInformation?.technology?.technologyDescriptionAndIncludedProcesses
            }
          />
          <Divider orientationMargin="0" orientation="left" plain>
            Technological Applicability
          </Divider>
          <LangTextItemDescription
            data={initData.processInformation?.technology?.technologicalApplicability}
          />
          <br />
          <SourceDescription
            title={'Reference To Technology Flow Diagramm Or Picture'}
            data={
              initData.processInformation?.technology?.referenceToTechnologyFlowDiagrammOrPicture ??
              {}
            }
          />
          {/* <ContactSelectDescription title={'Reference To Technology Flow Diagramm Or Picture'}
            data={
              initData.processInformation?.technology
                ?.referenceToTechnologyFlowDiagrammOrPicture
            } /> */}
        </Card>
        <Divider orientationMargin="0" orientation="left" plain>
          Mathematical Relations: Model Description
        </Divider>
        <LangTextItemDescription
          data={initData.processInformation?.mathematicalRelations?.modelDescription}
        />
      </>
    ),
    modellingAndValidation: (
      <>
        <Card size="small" title={'LCI Method And Allocation'}>
          <Descriptions bordered size={'small'} column={1}>
            <Descriptions.Item key={0} label="Type Of Data Set" labelStyle={{ width: '220px' }}>
              {initData.modellingAndValidation?.LCIMethodAndAllocation?.typeOfDataSet ?? '-'}
            </Descriptions.Item>
          </Descriptions>
          <br />
          <Descriptions bordered size={'small'} column={1}>
            <Descriptions.Item key={0} label="LCI Method Principle" labelStyle={{ width: '220px' }}>
              {initData.modellingAndValidation?.LCIMethodAndAllocation?.LCIMethodPrinciple ?? '-'}
            </Descriptions.Item>
          </Descriptions>
          <Divider orientationMargin="0" orientation="left" plain>
            Deviations From LCI Method Principle
          </Divider>
          <LangTextItemDescription
            data={
              initData.modellingAndValidation?.LCIMethodAndAllocation
                ?.deviationsFromLCIMethodPrinciple
            }
          />
          <br />
          <Descriptions bordered size={'small'} column={1}>
            <Descriptions.Item
              key={0}
              label="LCI Method Approaches"
              labelStyle={{ width: '220px' }}
            >
              {initData.modellingAndValidation?.LCIMethodAndAllocation?.LCIMethodApproaches ?? '-'}
            </Descriptions.Item>
          </Descriptions>

          <Divider orientationMargin="0" orientation="left" plain>
            Deviations From LCI Method Approaches
          </Divider>
          <LangTextItemDescription
            data={
              initData.modellingAndValidation?.LCIMethodAndAllocation
                ?.deviationsFromLCIMethodApproaches
            }
          />
          <Divider orientationMargin="0" orientation="left" plain>
            Deviations From Modelling Constants
          </Divider>
          <LangTextItemDescription
            data={
              initData.modellingAndValidation?.LCIMethodAndAllocation
                ?.deviationsFromModellingConstants
            }
          />
        </Card>
        <br />
        <Card size="small" title={'Data Sources Treatment And Representativeness'}>
          <Divider orientationMargin="0" orientation="left" plain>
            Deviations From Cut Off And Completeness Principles
          </Divider>
          <LangTextItemDescription
            data={
              initData.modellingAndValidation?.dataSourcesTreatmentAndRepresentativeness
                ?.deviationsFromCutOffAndCompletenessPrinciples
            }
          />
          <Divider orientationMargin="0" orientation="left" plain>
            Data Selection And Combination Principles
          </Divider>
          <LangTextItemDescription
            data={
              initData.modellingAndValidation?.dataSourcesTreatmentAndRepresentativeness
                ?.dataSelectionAndCombinationPrinciples
            }
          />
          <Divider orientationMargin="0" orientation="left" plain>
            Deviations From Selection And Combination Principles
          </Divider>
          <LangTextItemDescription
            data={
              initData.modellingAndValidation?.dataSourcesTreatmentAndRepresentativeness
                ?.deviationsFromSelectionAndCombinationPrinciples
            }
          />
          <Divider orientationMargin="0" orientation="left" plain>
            Data Treatment And Extrapolations Principles
          </Divider>
          <LangTextItemDescription
            data={
              initData.modellingAndValidation?.dataSourcesTreatmentAndRepresentativeness
                ?.dataTreatmentAndExtrapolationsPrinciples
            }
          />
          <Divider orientationMargin="0" orientation="left" plain>
            Deviations From Treatment And Extrapolation Principles
          </Divider>
          <LangTextItemDescription
            data={
              initData.modellingAndValidation?.dataSourcesTreatmentAndRepresentativeness
                ?.deviationsFromTreatmentAndExtrapolationPrinciples
            }
          />
          <br />
          <SourceDescription
            title={'Reference To Data Source'}
            data={
              initData.modellingAndValidation?.dataSourcesTreatmentAndRepresentativeness
                ?.referenceToDataSource ?? {}
            }
          />
=======
            <Divider orientationMargin="0" orientation="left" plain>
              General Comment
            </Divider>
            <LangTextItemDescription
              data={
                result.data.json?.processDataSet?.processInformation?.dataSetInformation?.[
                'common:generalComment'
                ]
              }
            />

            <Divider orientationMargin="0" orientation="left" plain>
              Classification
            </Divider>
            <LevelTextItemDescription
              data={
                result.data.json?.processDataSet?.processInformation?.dataSetInformation
                  ?.classificationInformation?.['common:classification']?.['common:class']
              }
            />
            <br />
            <Card size="small" title={'Quantitative Reference'}>
              <Descriptions bordered size={'small'} column={1}>
                <Descriptions.Item key={0} label="Type" labelStyle={{ width: '100px' }}>
                  {result.data.json?.processDataSet?.processInformation?.quantitativeReference?.[
                    '@type'
                  ] ?? '-'}
                </Descriptions.Item>
              </Descriptions>
              <br />
              <Descriptions bordered size={'small'} column={1}>
                <Descriptions.Item
                  key={0}
                  label="Reference To Reference Flow"
                  labelStyle={{ width: '220px' }}
                >
                  {result.data.json?.processDataSet?.processInformation?.quantitativeReference
                    ?.referenceToReferenceFlow ?? '-'}
                </Descriptions.Item>
              </Descriptions>
              <Divider orientationMargin="0" orientation="left" plain>
                Functional Unit Or Other
              </Divider>
              <LangTextItemDescription
                data={
                  result.data.json?.processDataSet?.processInformation?.quantitativeReference
                    ?.functionalUnitOrOther
                }
              />
            </Card>
            <br />
            <Card size="small" title={'Time'}>
              <Descriptions bordered size={'small'} column={1}>
                <Descriptions.Item key={0} label="Reference Year" labelStyle={{ width: '140px' }}>
                  {result.data.json?.processDataSet?.processInformation?.time?.[
                    'common:referenceYear'
                  ] ?? '-'}
                </Descriptions.Item>
              </Descriptions>
              <Divider orientationMargin="0" orientation="left" plain>
                Time Representativeness Description
              </Divider>
              <LangTextItemDescription
                data={
                  result.data.json?.processDataSet?.processInformation?.time?.[
                  'common:timeRepresentativenessDescription'
                  ]
                }
              />
            </Card>
            <br />
            <Card size="small" title={'Geography: Location Of Operation Supply Or Production'}>
              <Descriptions bordered size={'small'} column={1}>
                <Descriptions.Item key={0} label="Location" labelStyle={{ width: '100px' }}>
                  {result.data.json?.processDataSet?.processInformation?.geography
                    ?.locationOfOperationSupplyOrProduction?.['@location'] ?? '-'}
                </Descriptions.Item>
              </Descriptions>
              <Divider orientationMargin="0" orientation="left" plain>
                Description Of Restrictions
              </Divider>
              <LangTextItemDescription
                data={
                  result.data.json?.processDataSet?.processInformation?.geography
                    ?.locationOfOperationSupplyOrProduction?.descriptionOfRestrictions
                }
              />
            </Card>
            <br />
            <Card size="small" title={'Technology'}>
              <Divider orientationMargin="0" orientation="left" plain>
                Technology Description And Included Processes
              </Divider>
              <LangTextItemDescription
                data={
                  result.data.json?.processDataSet?.processInformation?.technology
                    ?.technologyDescriptionAndIncludedProcesses
                }
              />
              <Divider orientationMargin="0" orientation="left" plain>
                Technological Applicability
              </Divider>
              <LangTextItemDescription
                data={
                  result.data.json?.processDataSet?.processInformation?.technology
                    ?.technologicalApplicability
                }
              />
              <br />
              <SourceDescription
                title={'Reference To Technology Flow Diagramm Or Picture'}
                data={
                  result.data.json?.processDataSet?.processInformation?.technology
                    ?.referenceToTechnologyFlowDiagrammOrPicture
                }
              />
            </Card>
            <Divider orientationMargin="0" orientation="left" plain>
              Mathematical Relations: Model Description
            </Divider>
            <LangTextItemDescription
              data={
                result.data.json?.processDataSet?.processInformation?.mathematicalRelations
                  ?.modelDescription
              }
            />
          </>
        ),
        modellingAndValidation: (
          <>
            <Card size="small" title={'LCI Method And Allocation'}>
              <Descriptions bordered size={'small'} column={1}>
                <Descriptions.Item key={0} label="Type Of Data Set" labelStyle={{ width: '220px' }}>
                  {result.data.json?.processDataSet?.modellingAndValidation?.LCIMethodAndAllocation
                    ?.typeOfDataSet ?? '-'}
                </Descriptions.Item>
              </Descriptions>
              <br />
              <Descriptions bordered size={'small'} column={1}>
                <Descriptions.Item
                  key={0}
                  label="LCI Method Principle"
                  labelStyle={{ width: '220px' }}
                >
                  {result.data.json?.processDataSet?.modellingAndValidation?.LCIMethodAndAllocation
                    ?.LCIMethodPrinciple ?? '-'}
                </Descriptions.Item>
              </Descriptions>
              <Divider orientationMargin="0" orientation="left" plain>
                Deviations From LCI Method Principle
              </Divider>
              <LangTextItemDescription
                data={
                  result.data.json?.processDataSet?.modellingAndValidation?.LCIMethodAndAllocation
                    ?.deviationsFromLCIMethodPrinciple
                }
              />
              <br />
              <Descriptions bordered size={'small'} column={1}>
                <Descriptions.Item
                  key={0}
                  label="LCI Method Approaches"
                  labelStyle={{ width: '220px' }}
                >
                  {result.data.json?.processDataSet?.modellingAndValidation?.LCIMethodAndAllocation
                    ?.LCIMethodApproaches ?? '-'}
                </Descriptions.Item>
              </Descriptions>
>>>>>>> 2a92ca79

          <Divider orientationMargin="0" orientation="left" plain>
            Use Advice For DataSet
          </Divider>
          <LangTextItemDescription
            data={
              initData.modellingAndValidation?.dataSourcesTreatmentAndRepresentativeness
                ?.useAdviceForDataSet
            }
          />
        </Card>
        <br />
        <Divider orientationMargin="0" orientation="left" plain>
          Completeness Other Problem Field
        </Divider>
        <LangTextItemDescription
          data={initData.modellingAndValidation?.completeness?.completenessOtherProblemField}
        />
        <br />
        <Card size="small" title={'Validation: Review'}>
          <Descriptions bordered size={'small'} column={1}>
            <Descriptions.Item key={0} label="Type" labelStyle={{ width: '100px' }}>
              {initData.modellingAndValidation?.validation?.review?.['@type'] ?? '-'}
            </Descriptions.Item>
          </Descriptions>
          <br />
          <Divider orientationMargin="0" orientation="left" plain>
            Review Details
          </Divider>
          <LangTextItemDescription
            data={initData.modellingAndValidation?.validation?.review?.['common:reviewDetails']}
          />
          <br />
          <ContactSelectDescription
            title={'Reference To Name Of Reviewer And Institution'}
            data={
              initData.modellingAndValidation?.validation?.review?.[
                'common:referenceToNameOfReviewerAndInstitution'
              ]
            }
          />
        </Card>
      </>
    ),
    administrativeInformation: (
      <>
        <ContactSelectDescription
          title={'Data Generator: Rreference To Person Or Entity Generating The Data Set'}
          data={
            initData.administrativeInformation?.dataGenerator?.[
              'common:referenceToPersonOrEntityGeneratingTheDataSet'
            ]
          }
        />
        <br />
        <Descriptions bordered size={'small'} column={1}>
          <Descriptions.Item
            key={0}
            label="Data Entry By: Time Stamp"
            labelStyle={{ width: '220px' }}
          >
            {initData.administrativeInformation?.dataEntryBy?.['common:timeStamp'] ?? '-'}
          </Descriptions.Item>
        </Descriptions>
        <br />
        <Card size="small" title={'Publication And Ownership'}>
          <Descriptions bordered size={'small'} column={1}>
            <Descriptions.Item
              key={0}
              label="Date Of Last Revision"
              labelStyle={{ width: '180px' }}
            >
              {initData.administrativeInformation?.publicationAndOwnership?.[
                'common:dateOfLastRevision'
              ] ?? '-'}
            </Descriptions.Item>
          </Descriptions>
          <br />
          <Descriptions bordered size={'small'} column={1}>
            <Descriptions.Item key={0} label="Data Set Version" labelStyle={{ width: '180px' }}>
              {initData.administrativeInformation?.publicationAndOwnership?.[
                'common:dataSetVersion'
              ] ?? '-'}
            </Descriptions.Item>
          </Descriptions>
          <br />
          <Descriptions bordered size={'small'} column={1}>
            <Descriptions.Item
              key={0}
              label="Permanent Data Set URI"
              labelStyle={{ width: '200px' }}
            >
              {initData.administrativeInformation?.publicationAndOwnership?.[
                'common:permanentDataSetURI'
              ] ?? '-'}
            </Descriptions.Item>
          </Descriptions>
          <br />
          <ContactSelectDescription
            title={'Reference To Ownership Of Data Set'}
            data={
              initData.administrativeInformation?.publicationAndOwnership?.[
                'common:referenceToOwnershipOfDataSet'
              ]
            }
          />
          <br />
          <Descriptions bordered size={'small'} column={1}>
            <Descriptions.Item key={0} label="Copyright" labelStyle={{ width: '180px' }}>
              {initData.administrativeInformation?.publicationAndOwnership?.['common:copyright'] ??
                '-'}
            </Descriptions.Item>
          </Descriptions>
          <br />
          <Descriptions bordered size={'small'} column={1}>
            <Descriptions.Item key={0} label="License Type" labelStyle={{ width: '180px' }}>
              {initData.administrativeInformation?.publicationAndOwnership?.[
                'common:licenseType'
              ] ?? '-'}
            </Descriptions.Item>
          </Descriptions>
        </Card>
      </>
    ),
    exchanges: (
      <ProTable<ProcessExchangeTable, ListPagination>
        actionRef={actionRefExchangeTable}
        search={{
          defaultCollapsed: false,
        }}
        pagination={{
          showSizeChanger: false,
          pageSize: 10,
        }}
        columns={processExchangeColumns}
        dataSource={genProcessExchangeTableData(exchangeDataSource, lang)}
      />
    ),
  };

<<<<<<< HEAD
  const onView = () => {
    setDrawerVisible(true);
    setSpinning(true);
    getProcessDetail(id).then(async (result: any) => {
      setInitData({ ...genProcessFromData(result.data?.json?.processDataSet ?? {}), id: id });
      setExchangeDataSource(
        genProcessFromData(result.data?.json?.processDataSet ?? {})?.exchanges?.exchange ?? [],
      );
      if (dataSource === 'my') {
        setFooterButtons(
          <>
            {/* <ContactDelete
=======
              <Divider orientationMargin="0" orientation="left" plain>
                Use Advice For DataSet
              </Divider>
              <LangTextItemDescription
                data={
                  result.data.json?.processDataSet?.modellingAndValidation
                    ?.dataSourcesTreatmentAndRepresentativeness?.useAdviceForDataSet
                }
              />
            </Card>
            <br />
            <Divider orientationMargin="0" orientation="left" plain>
              Completeness Other Problem Field
            </Divider>
            <LangTextItemDescription
              data={
                result.data.json?.processDataSet?.modellingAndValidation?.completeness
                  ?.completenessOtherProblemField
              }
            />
            <br />
            <Card size="small" title={'Validation: Review'}>
              <Descriptions bordered size={'small'} column={1}>
                <Descriptions.Item key={0} label="Type" labelStyle={{ width: '100px' }}>
                  {result.data.json?.processDataSet?.modellingAndValidation?.validation?.review?.[
                    '@type'
                  ] ?? '-'}
                </Descriptions.Item>
              </Descriptions>
              <br />
              <Divider orientationMargin="0" orientation="left" plain>
                Review Details
              </Divider>
              <LangTextItemDescription
                data={
                  result.data.json?.processDataSet?.modellingAndValidation?.validation?.review?.[
                  'common:reviewDetails'
                  ]
                }
              />
              <br />
              <SourceDescription
                title={'Reference To Name Of Reviewer And Institution'}
                data={
                  result.data.json?.processDataSet?.modellingAndValidation?.validation?.review?.[
                  'common:referenceToNameOfReviewerAndInstitution'
                  ]
                }
              />
            </Card>
          </>
        ),
        administrativeInformation: (
          <>
            <SourceDescription
              title={'Data Generator: Rreference To Person Or Entity Generating The Data Set'}
              data={
                result.data.json?.processDataSet?.administrativeInformation?.dataGenerator?.[
                'common:referenceToPersonOrEntityGeneratingTheDataSet'
                ]
              }
            />
            <br />
            <Descriptions bordered size={'small'} column={1}>
              <Descriptions.Item
                key={0}
                label="Data Entry By: Time Stamp"
                labelStyle={{ width: '220px' }}
              >
                {result.data.json?.processDataSet?.administrativeInformation?.dataEntryBy?.[
                  'common:timeStamp'
                ] ?? '-'}
              </Descriptions.Item>
            </Descriptions>
            <br />
            <Card size="small" title={'Publication And Ownership'}>
              <Descriptions bordered size={'small'} column={1}>
                <Descriptions.Item
                  key={0}
                  label="Date Of Last Revision"
                  labelStyle={{ width: '180px' }}
                >
                  {result.data.json?.processDataSet?.administrativeInformation
                    ?.publicationAndOwnership?.['common:dateOfLastRevision'] ?? '-'}
                </Descriptions.Item>
              </Descriptions>
              <br />
              <Descriptions bordered size={'small'} column={1}>
                <Descriptions.Item key={0} label="Data Set Version" labelStyle={{ width: '180px' }}>
                  {result.data.json?.processDataSet?.administrativeInformation
                    ?.publicationAndOwnership?.['common:dataSetVersion'] ?? '-'}
                </Descriptions.Item>
              </Descriptions>
              <br />
              <Descriptions bordered size={'small'} column={1}>
                <Descriptions.Item
                  key={0}
                  label="Permanent Data Set URI"
                  labelStyle={{ width: '180px' }}
                >
                  {result.data.json?.processDataSet?.administrativeInformation
                    ?.publicationAndOwnership?.['common:permanentDataSetURI'] ?? '-'}
                </Descriptions.Item>
              </Descriptions>
              <br />
              <SourceDescription
                title={'Reference To Ownership Of Data Set'}
                data={
                  result.data.json?.processDataSet?.administrativeInformation
                    ?.publicationAndOwnership?.['common:referenceToOwnershipOfDataSet']
                }
              />
              <br />
              <Descriptions bordered size={'small'} column={1}>
                <Descriptions.Item key={0} label="Copyright" labelStyle={{ width: '180px' }}>
                  {result.data.json?.processDataSet?.administrativeInformation
                    ?.publicationAndOwnership?.['common:copyright'] ?? '-'}
                </Descriptions.Item>
              </Descriptions>
              <br />
              <Descriptions bordered size={'small'} column={1}>
                <Descriptions.Item key={0} label="License Type" labelStyle={{ width: '180px' }}>
                  {result.data.json?.processDataSet?.administrativeInformation
                    ?.publicationAndOwnership?.['common:licenseType'] ?? '-'}
                </Descriptions.Item>
              </Descriptions>
            </Card>
          </>
        ),
        exchanges: (
          <ProTable<ProcessExchangeTable, ListPagination>
            // actionRef={actionRef}
            search={{
              defaultCollapsed: false,
            }}
            pagination={{
              showSizeChanger: false,
              pageSize: 10,
            }}
            columns={processExchangeColumns}
            dataSource={result.data.json?.processDataSet?.exchanges?.exchange?.map(
              (item: any, index: number) => {
                return {
                  index: index,
                  id: item['@dataSetInternalID'] ?? '-',
                  exchangeDirection: item.exchangeDirection ?? '-',
                  referenceToFlowDataSet: getLangText(
                    item.referenceToFlowDataSet?.['common:shortDescription'],
                    lang,
                  ),
                  meanAmount: item.meanAmount ?? '-',
                  resultingAmount: item.resultingAmount ?? '-',
                  dataDerivationTypeStatus: item.dataDerivationTypeStatus ?? '-',
                  generalComment: getLangText(item.generalComment, lang),
                };
              },
            )}
          />
        ),
      });
    });
    if (dataSource === 'my') {
      setFooterButtons(
        <>
          {/* <ContactDelete
>>>>>>> 2a92ca79
              id={id}
              buttonType={'text'}
              actionRef={actionRef}
              setViewDrawerVisible={setDrawerVisible}
            />
            <ContactEdit
              id={id}
              buttonType={'text'}
              actionRef={actionRef}
              setViewDrawerVisible={setDrawerVisible}
            /> */}
          </>,
        );
      } else {
        setFooterButtons(<></>);
      }
      setSpinning(false);
    });
  };

  return (
    <>
      <Tooltip title={<FormattedMessage id="options.view" defaultMessage="View" />}>
        <Button shape="circle" icon={<ProfileOutlined />} size="small" onClick={onView} />
      </Tooltip>
      <Drawer
        title={<FormattedMessage id="options.view" defaultMessage="Process View" />}
        width="90%"
        closable={false}
        extra={
          <Button
            icon={<CloseOutlined />}
            style={{ border: 0 }}
            onClick={() => setDrawerVisible(false)}
          />
        }
        footer={
          <Space size={'middle'} className={styles.footer_right}>
            {footerButtons}
          </Space>
        }
        maskClosable={true}
        open={drawerVisible}
        onClose={() => setDrawerVisible(false)}
      >
        <Spin spinning={spinning}>
          <Card
            style={{ width: '100%' }}
            tabList={tabList}
            activeTabKey={activeTabKey}
            onTabChange={onTabChange}
          >
            {contentList[activeTabKey]}
          </Card>
        </Spin>
      </Drawer>
    </>
  );
};

export default ProcessView;<|MERGE_RESOLUTION|>--- conflicted
+++ resolved
@@ -172,235 +172,13 @@
           data={initData.processInformation?.dataSetInformation?.name?.baseName}
         />
 
-        <Divider orientationMargin="0" orientation="left" plain>
-          General Comment
-        </Divider>
-        <LangTextItemDescription
-          data={initData.processInformation?.dataSetInformation?.['common:generalComment']}
-        />
-
-<<<<<<< HEAD
-        <Divider orientationMargin="0" orientation="left" plain>
-          Classification
-        </Divider>
-        <LevelTextItemDescription
-          data={
-            initData.processInformation?.dataSetInformation?.classificationInformation?.[
-              'common:classification'
-            ]?.['common:class']
-          }
-        />
-        <br />
-        <Card size="small" title={'Quantitative Reference'}>
-          <Descriptions bordered size={'small'} column={1}>
-            <Descriptions.Item key={0} label="Type" labelStyle={{ width: '100px' }}>
-              {initData.processInformation?.quantitativeReference?.['@type'] ?? '-'}
-            </Descriptions.Item>
-          </Descriptions>
-          <br />
-          <Descriptions bordered size={'small'} column={1}>
-            <Descriptions.Item
-              key={0}
-              label="Reference To Reference Flow"
-              labelStyle={{ width: '220px' }}
-            >
-              {initData.processInformation?.quantitativeReference?.referenceToReferenceFlow ?? '-'}
-            </Descriptions.Item>
-          </Descriptions>
-          <Divider orientationMargin="0" orientation="left" plain>
-            Functional Unit Or Other
-          </Divider>
-          <LangTextItemDescription
-            data={initData.processInformation?.quantitativeReference?.functionalUnitOrOther}
-          />
-        </Card>
-        <br />
-        <Card size="small" title={'Time'}>
-          <Descriptions bordered size={'small'} column={1}>
-            <Descriptions.Item key={0} label="Reference Year" labelStyle={{ width: '140px' }}>
-              {initData.processInformation?.time?.['common:referenceYear'] ?? '-'}
-            </Descriptions.Item>
-          </Descriptions>
-          <Divider orientationMargin="0" orientation="left" plain>
-            Time Representativeness Description
-          </Divider>
-          <LangTextItemDescription
-            data={initData.processInformation?.time?.['common:timeRepresentativenessDescription']}
-          />
-        </Card>
-        <br />
-        <Card size="small" title={'Geography: Location Of Operation Supply Or Production'}>
-          <Descriptions bordered size={'small'} column={1}>
-            <Descriptions.Item key={0} label="Location" labelStyle={{ width: '100px' }}>
-              {initData.processInformation?.geography?.locationOfOperationSupplyOrProduction?.[
-                '@location'
-              ] ?? '-'}
-            </Descriptions.Item>
-          </Descriptions>
-          <Divider orientationMargin="0" orientation="left" plain>
-            Description Of Restrictions
-          </Divider>
-          <LangTextItemDescription
-            data={
-              initData.processInformation?.geography?.locationOfOperationSupplyOrProduction
-                ?.descriptionOfRestrictions
-            }
-          />
-        </Card>
-        <br />
-        <Card size="small" title={'Technology'}>
-          <Divider orientationMargin="0" orientation="left" plain>
-            Technology Description And Included Processes
-          </Divider>
-          <LangTextItemDescription
-            data={
-              initData.processInformation?.technology?.technologyDescriptionAndIncludedProcesses
-            }
-          />
-          <Divider orientationMargin="0" orientation="left" plain>
-            Technological Applicability
-          </Divider>
-          <LangTextItemDescription
-            data={initData.processInformation?.technology?.technologicalApplicability}
-          />
-          <br />
-          <SourceDescription
-            title={'Reference To Technology Flow Diagramm Or Picture'}
-            data={
-              initData.processInformation?.technology?.referenceToTechnologyFlowDiagrammOrPicture ??
-              {}
-            }
-          />
-          {/* <ContactSelectDescription title={'Reference To Technology Flow Diagramm Or Picture'}
-            data={
-              initData.processInformation?.technology
-                ?.referenceToTechnologyFlowDiagrammOrPicture
-            } /> */}
-        </Card>
-        <Divider orientationMargin="0" orientation="left" plain>
-          Mathematical Relations: Model Description
-        </Divider>
-        <LangTextItemDescription
-          data={initData.processInformation?.mathematicalRelations?.modelDescription}
-        />
-      </>
-    ),
-    modellingAndValidation: (
-      <>
-        <Card size="small" title={'LCI Method And Allocation'}>
-          <Descriptions bordered size={'small'} column={1}>
-            <Descriptions.Item key={0} label="Type Of Data Set" labelStyle={{ width: '220px' }}>
-              {initData.modellingAndValidation?.LCIMethodAndAllocation?.typeOfDataSet ?? '-'}
-            </Descriptions.Item>
-          </Descriptions>
-          <br />
-          <Descriptions bordered size={'small'} column={1}>
-            <Descriptions.Item key={0} label="LCI Method Principle" labelStyle={{ width: '220px' }}>
-              {initData.modellingAndValidation?.LCIMethodAndAllocation?.LCIMethodPrinciple ?? '-'}
-            </Descriptions.Item>
-          </Descriptions>
-          <Divider orientationMargin="0" orientation="left" plain>
-            Deviations From LCI Method Principle
-          </Divider>
-          <LangTextItemDescription
-            data={
-              initData.modellingAndValidation?.LCIMethodAndAllocation
-                ?.deviationsFromLCIMethodPrinciple
-            }
-          />
-          <br />
-          <Descriptions bordered size={'small'} column={1}>
-            <Descriptions.Item
-              key={0}
-              label="LCI Method Approaches"
-              labelStyle={{ width: '220px' }}
-            >
-              {initData.modellingAndValidation?.LCIMethodAndAllocation?.LCIMethodApproaches ?? '-'}
-            </Descriptions.Item>
-          </Descriptions>
-
-          <Divider orientationMargin="0" orientation="left" plain>
-            Deviations From LCI Method Approaches
-          </Divider>
-          <LangTextItemDescription
-            data={
-              initData.modellingAndValidation?.LCIMethodAndAllocation
-                ?.deviationsFromLCIMethodApproaches
-            }
-          />
-          <Divider orientationMargin="0" orientation="left" plain>
-            Deviations From Modelling Constants
-          </Divider>
-          <LangTextItemDescription
-            data={
-              initData.modellingAndValidation?.LCIMethodAndAllocation
-                ?.deviationsFromModellingConstants
-            }
-          />
-        </Card>
-        <br />
-        <Card size="small" title={'Data Sources Treatment And Representativeness'}>
-          <Divider orientationMargin="0" orientation="left" plain>
-            Deviations From Cut Off And Completeness Principles
-          </Divider>
-          <LangTextItemDescription
-            data={
-              initData.modellingAndValidation?.dataSourcesTreatmentAndRepresentativeness
-                ?.deviationsFromCutOffAndCompletenessPrinciples
-            }
-          />
-          <Divider orientationMargin="0" orientation="left" plain>
-            Data Selection And Combination Principles
-          </Divider>
-          <LangTextItemDescription
-            data={
-              initData.modellingAndValidation?.dataSourcesTreatmentAndRepresentativeness
-                ?.dataSelectionAndCombinationPrinciples
-            }
-          />
-          <Divider orientationMargin="0" orientation="left" plain>
-            Deviations From Selection And Combination Principles
-          </Divider>
-          <LangTextItemDescription
-            data={
-              initData.modellingAndValidation?.dataSourcesTreatmentAndRepresentativeness
-                ?.deviationsFromSelectionAndCombinationPrinciples
-            }
-          />
-          <Divider orientationMargin="0" orientation="left" plain>
-            Data Treatment And Extrapolations Principles
-          </Divider>
-          <LangTextItemDescription
-            data={
-              initData.modellingAndValidation?.dataSourcesTreatmentAndRepresentativeness
-                ?.dataTreatmentAndExtrapolationsPrinciples
-            }
-          />
-          <Divider orientationMargin="0" orientation="left" plain>
-            Deviations From Treatment And Extrapolation Principles
-          </Divider>
-          <LangTextItemDescription
-            data={
-              initData.modellingAndValidation?.dataSourcesTreatmentAndRepresentativeness
-                ?.deviationsFromTreatmentAndExtrapolationPrinciples
-            }
-          />
-          <br />
-          <SourceDescription
-            title={'Reference To Data Source'}
-            data={
-              initData.modellingAndValidation?.dataSourcesTreatmentAndRepresentativeness
-                ?.referenceToDataSource ?? {}
-            }
-          />
-=======
             <Divider orientationMargin="0" orientation="left" plain>
               General Comment
             </Divider>
             <LangTextItemDescription
               data={
                 result.data.json?.processDataSet?.processInformation?.dataSetInformation?.[
-                'common:generalComment'
+                  'common:generalComment'
                 ]
               }
             />
@@ -459,7 +237,7 @@
               <LangTextItemDescription
                 data={
                   result.data.json?.processDataSet?.processInformation?.time?.[
-                  'common:timeRepresentativenessDescription'
+                    'common:timeRepresentativenessDescription'
                   ]
                 }
               />
@@ -562,161 +340,82 @@
                     ?.LCIMethodApproaches ?? '-'}
                 </Descriptions.Item>
               </Descriptions>
->>>>>>> 2a92ca79
 
           <Divider orientationMargin="0" orientation="left" plain>
-            Use Advice For DataSet
+            Deviations From LCI Method Approaches
           </Divider>
           <LangTextItemDescription
             data={
-              initData.modellingAndValidation?.dataSourcesTreatmentAndRepresentativeness
-                ?.useAdviceForDataSet
+              initData.modellingAndValidation?.LCIMethodAndAllocation
+                ?.deviationsFromLCIMethodApproaches
+            }
+          />
+          <Divider orientationMargin="0" orientation="left" plain>
+            Deviations From Modelling Constants
+          </Divider>
+          <LangTextItemDescription
+            data={
+              initData.modellingAndValidation?.LCIMethodAndAllocation
+                ?.deviationsFromModellingConstants
             }
           />
         </Card>
         <br />
-        <Divider orientationMargin="0" orientation="left" plain>
-          Completeness Other Problem Field
-        </Divider>
-        <LangTextItemDescription
-          data={initData.modellingAndValidation?.completeness?.completenessOtherProblemField}
-        />
-        <br />
-        <Card size="small" title={'Validation: Review'}>
-          <Descriptions bordered size={'small'} column={1}>
-            <Descriptions.Item key={0} label="Type" labelStyle={{ width: '100px' }}>
-              {initData.modellingAndValidation?.validation?.review?.['@type'] ?? '-'}
-            </Descriptions.Item>
-          </Descriptions>
-          <br />
+        <Card size="small" title={'Data Sources Treatment And Representativeness'}>
           <Divider orientationMargin="0" orientation="left" plain>
-            Review Details
+            Deviations From Cut Off And Completeness Principles
           </Divider>
           <LangTextItemDescription
-            data={initData.modellingAndValidation?.validation?.review?.['common:reviewDetails']}
+            data={
+              initData.modellingAndValidation?.dataSourcesTreatmentAndRepresentativeness
+                ?.deviationsFromCutOffAndCompletenessPrinciples
+            }
+          />
+          <Divider orientationMargin="0" orientation="left" plain>
+            Data Selection And Combination Principles
+          </Divider>
+          <LangTextItemDescription
+            data={
+              initData.modellingAndValidation?.dataSourcesTreatmentAndRepresentativeness
+                ?.dataSelectionAndCombinationPrinciples
+            }
+          />
+          <Divider orientationMargin="0" orientation="left" plain>
+            Deviations From Selection And Combination Principles
+          </Divider>
+          <LangTextItemDescription
+            data={
+              initData.modellingAndValidation?.dataSourcesTreatmentAndRepresentativeness
+                ?.deviationsFromSelectionAndCombinationPrinciples
+            }
+          />
+          <Divider orientationMargin="0" orientation="left" plain>
+            Data Treatment And Extrapolations Principles
+          </Divider>
+          <LangTextItemDescription
+            data={
+              initData.modellingAndValidation?.dataSourcesTreatmentAndRepresentativeness
+                ?.dataTreatmentAndExtrapolationsPrinciples
+            }
+          />
+          <Divider orientationMargin="0" orientation="left" plain>
+            Deviations From Treatment And Extrapolation Principles
+          </Divider>
+          <LangTextItemDescription
+            data={
+              initData.modellingAndValidation?.dataSourcesTreatmentAndRepresentativeness
+                ?.deviationsFromTreatmentAndExtrapolationPrinciples
+            }
           />
           <br />
-          <ContactSelectDescription
-            title={'Reference To Name Of Reviewer And Institution'}
-            data={
-              initData.modellingAndValidation?.validation?.review?.[
-                'common:referenceToNameOfReviewerAndInstitution'
-              ]
-            }
-          />
-        </Card>
-      </>
-    ),
-    administrativeInformation: (
-      <>
-        <ContactSelectDescription
-          title={'Data Generator: Rreference To Person Or Entity Generating The Data Set'}
-          data={
-            initData.administrativeInformation?.dataGenerator?.[
-              'common:referenceToPersonOrEntityGeneratingTheDataSet'
-            ]
-          }
-        />
-        <br />
-        <Descriptions bordered size={'small'} column={1}>
-          <Descriptions.Item
-            key={0}
-            label="Data Entry By: Time Stamp"
-            labelStyle={{ width: '220px' }}
-          >
-            {initData.administrativeInformation?.dataEntryBy?.['common:timeStamp'] ?? '-'}
-          </Descriptions.Item>
-        </Descriptions>
-        <br />
-        <Card size="small" title={'Publication And Ownership'}>
-          <Descriptions bordered size={'small'} column={1}>
-            <Descriptions.Item
-              key={0}
-              label="Date Of Last Revision"
-              labelStyle={{ width: '180px' }}
-            >
-              {initData.administrativeInformation?.publicationAndOwnership?.[
-                'common:dateOfLastRevision'
-              ] ?? '-'}
-            </Descriptions.Item>
-          </Descriptions>
-          <br />
-          <Descriptions bordered size={'small'} column={1}>
-            <Descriptions.Item key={0} label="Data Set Version" labelStyle={{ width: '180px' }}>
-              {initData.administrativeInformation?.publicationAndOwnership?.[
-                'common:dataSetVersion'
-              ] ?? '-'}
-            </Descriptions.Item>
-          </Descriptions>
-          <br />
-          <Descriptions bordered size={'small'} column={1}>
-            <Descriptions.Item
-              key={0}
-              label="Permanent Data Set URI"
-              labelStyle={{ width: '200px' }}
-            >
-              {initData.administrativeInformation?.publicationAndOwnership?.[
-                'common:permanentDataSetURI'
-              ] ?? '-'}
-            </Descriptions.Item>
-          </Descriptions>
-          <br />
-          <ContactSelectDescription
-            title={'Reference To Ownership Of Data Set'}
-            data={
-              initData.administrativeInformation?.publicationAndOwnership?.[
-                'common:referenceToOwnershipOfDataSet'
-              ]
-            }
-          />
-          <br />
-          <Descriptions bordered size={'small'} column={1}>
-            <Descriptions.Item key={0} label="Copyright" labelStyle={{ width: '180px' }}>
-              {initData.administrativeInformation?.publicationAndOwnership?.['common:copyright'] ??
-                '-'}
-            </Descriptions.Item>
-          </Descriptions>
-          <br />
-          <Descriptions bordered size={'small'} column={1}>
-            <Descriptions.Item key={0} label="License Type" labelStyle={{ width: '180px' }}>
-              {initData.administrativeInformation?.publicationAndOwnership?.[
-                'common:licenseType'
-              ] ?? '-'}
-            </Descriptions.Item>
-          </Descriptions>
-        </Card>
-      </>
-    ),
-    exchanges: (
-      <ProTable<ProcessExchangeTable, ListPagination>
-        actionRef={actionRefExchangeTable}
-        search={{
-          defaultCollapsed: false,
-        }}
-        pagination={{
-          showSizeChanger: false,
-          pageSize: 10,
-        }}
-        columns={processExchangeColumns}
-        dataSource={genProcessExchangeTableData(exchangeDataSource, lang)}
-      />
-    ),
-  };
-
-<<<<<<< HEAD
-  const onView = () => {
-    setDrawerVisible(true);
-    setSpinning(true);
-    getProcessDetail(id).then(async (result: any) => {
-      setInitData({ ...genProcessFromData(result.data?.json?.processDataSet ?? {}), id: id });
-      setExchangeDataSource(
-        genProcessFromData(result.data?.json?.processDataSet ?? {})?.exchanges?.exchange ?? [],
-      );
-      if (dataSource === 'my') {
-        setFooterButtons(
-          <>
-            {/* <ContactDelete
-=======
+          <SourceDescription
+            title={'Reference To Data Source'}
+            data={
+              initData.modellingAndValidation?.dataSourcesTreatmentAndRepresentativeness
+                ?.referenceToDataSource ?? {}
+            }
+          />
+
               <Divider orientationMargin="0" orientation="left" plain>
                 Use Advice For DataSet
               </Divider>
@@ -753,7 +452,7 @@
               <LangTextItemDescription
                 data={
                   result.data.json?.processDataSet?.modellingAndValidation?.validation?.review?.[
-                  'common:reviewDetails'
+                    'common:reviewDetails'
                   ]
                 }
               />
@@ -762,7 +461,7 @@
                 title={'Reference To Name Of Reviewer And Institution'}
                 data={
                   result.data.json?.processDataSet?.modellingAndValidation?.validation?.review?.[
-                  'common:referenceToNameOfReviewerAndInstitution'
+                    'common:referenceToNameOfReviewerAndInstitution'
                   ]
                 }
               />
@@ -775,7 +474,7 @@
               title={'Data Generator: Rreference To Person Or Entity Generating The Data Set'}
               data={
                 result.data.json?.processDataSet?.administrativeInformation?.dataGenerator?.[
-                'common:referenceToPersonOrEntityGeneratingTheDataSet'
+                  'common:referenceToPersonOrEntityGeneratingTheDataSet'
                 ]
               }
             />
@@ -882,7 +581,6 @@
       setFooterButtons(
         <>
           {/* <ContactDelete
->>>>>>> 2a92ca79
               id={id}
               buttonType={'text'}
               actionRef={actionRef}
