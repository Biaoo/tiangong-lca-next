import LangTextItemDescription from '@/components/LangTextItem/description';
import LevelTextItemDescription from '@/components/LevelTextItem/description';
import SourceSelectDescription from '@/pages/Sources/Components/select/description';
import { getContactDetail } from '@/services/contacts/api';
import { genContactFromData } from '@/services/contacts/util';
import { CloseOutlined, ProfileOutlined } from '@ant-design/icons';
<<<<<<< HEAD
import { ActionType } from '@ant-design/pro-components';
import { Button, Card, Descriptions, Divider, Drawer, Modal, Space, Spin, Tooltip } from 'antd';
=======
import type { ActionType } from '@ant-design/pro-table';
import { Button, Card, Descriptions, Divider, Drawer, Space, Spin, Tooltip } from 'antd';
>>>>>>> caad2f39
import type { FC } from 'react';
import { useState } from 'react';
import { FormattedMessage } from 'umi';
import ContractDescription from './select/description';
type Props = {
  id: string;
  version: string;
  lang: string;
  buttonType: string;
  actionRef?: React.MutableRefObject<ActionType | undefined>;
};
const ContactView: FC<Props> = ({ id, version, lang, buttonType }) => {
  const [drawerVisible, setDrawerVisible] = useState(false);
  const [spinning, setSpinning] = useState(false);
  const [initData, setInitData] = useState<any>({});
  const [activeTabKey, setActiveTabKey] = useState<string>('contactInformation');
  const tabList = [
    {
      key: 'contactInformation',
      tab: (
        <FormattedMessage
          id="pages.contact.contactInformation"
          defaultMessage="Contact information"
        />
      ),
    },
    {
      key: 'administrativeInformation',
      tab: (
        <FormattedMessage
          id="pages.contact.administrativeInformation"
          defaultMessage="Administrative information"
        />
      ),
    },
  ];

  const onTabChange = (key: string) => {
    setActiveTabKey(key);
  };

  const contactList: Record<string, React.ReactNode> = {
    contactInformation: (
      <>
        <Descriptions bordered size={'small'} column={1}>
          <Descriptions.Item
            key={0}
            label={<FormattedMessage id="pages.contact.id" defaultMessage="ID" />}
            labelStyle={{ width: '100px' }}
          >
            {initData.contactInformation?.dataSetInformation?.['common:UUID'] ?? '-'}
          </Descriptions.Item>
        </Descriptions>
        <Divider orientationMargin="0" orientation="left" plain>
          <FormattedMessage id="pages.contact.name" defaultMessage="Name" />
        </Divider>
        <LangTextItemDescription
          data={initData.contactInformation?.dataSetInformation?.['common:name']}
        />
        <Divider orientationMargin="0" orientation="left" plain>
          <FormattedMessage id="pages.contact.shortName" defaultMessage="Short name" />
        </Divider>
        <LangTextItemDescription
          data={initData.contactInformation?.dataSetInformation?.['common:shortName']}
        />
        <br />
        <LevelTextItemDescription
          data={
            initData.contactInformation?.dataSetInformation?.classificationInformation?.[
              'common:classification'
            ]?.['common:class']?.['value']
          }
          lang={lang}
          categoryType={'Contact'}
        />
        <br />
        <Divider orientationMargin="0" orientation="left" plain>
          <FormattedMessage id="pages.contact.contactAddress" defaultMessage="Contact address" />
        </Divider>
        <LangTextItemDescription
          data={initData.contactInformation?.dataSetInformation?.['contactAddress']}
        />
        <br />
        <Descriptions bordered size={'small'} column={1}>
          <Descriptions.Item
            key={0}
            label={<FormattedMessage id="pages.contact.telephone" defaultMessage="Telephone" />}
            labelStyle={{ width: '100px' }}
          >
            {initData.contactInformation?.dataSetInformation?.telephone ?? '-'}
          </Descriptions.Item>
        </Descriptions>
        <br />
        <Descriptions bordered size={'small'} column={1}>
          <Descriptions.Item
            key={0}
            label={<FormattedMessage id="pages.contact.telefax" defaultMessage="Telefax" />}
            labelStyle={{ width: '100px' }}
          >
            {initData.contactInformation?.dataSetInformation?.telefax ?? '-'}
          </Descriptions.Item>
        </Descriptions>
        <br />
        <Descriptions bordered size={'small'} column={1}>
          <Descriptions.Item
            key={0}
            label={<FormattedMessage id="pages.contact.email" defaultMessage="E-mail" />}
            labelStyle={{ width: '100px' }}
          >
            {initData.contactInformation?.dataSetInformation?.email ?? '-'}
          </Descriptions.Item>
        </Descriptions>
        <br />
        <Descriptions bordered size={'small'} column={1}>
          <Descriptions.Item
            key={0}
            label={<FormattedMessage id="pages.contact.WWWAddress" defaultMessage="WWW-Address" />}
            labelStyle={{ width: '140px' }}
          >
            {initData.contactInformation?.dataSetInformation?.WWWAddress ?? '-'}
          </Descriptions.Item>
        </Descriptions>
        <br />
        <Divider orientationMargin="0" orientation="left" plain>
          <FormattedMessage
            id="pages.contact.centralContactPoint"
            defaultMessage="Central contact point"
          />
        </Divider>
        <LangTextItemDescription
          data={initData.contactInformation?.dataSetInformation?.['centralContactPoint']}
        />
        <br />
        <Divider orientationMargin="0" orientation="left" plain>
          <FormattedMessage
            id="pages.contact.contactDescriptionOrComment"
            defaultMessage="Contact description or comment"
          />
        </Divider>
        <LangTextItemDescription
          data={initData.contactInformation?.dataSetInformation?.['contactDescriptionOrComment']}
        />
        <br />
        <ContractDescription
          data={initData.contactInformation?.dataSetInformation?.referenceToContact}
          lang={lang}
          title={
            <FormattedMessage id="pages.contact.referenceToContact" defaultMessage="Belongs to:" />
          }
        ></ContractDescription>
      </>
    ),
    administrativeInformation: (
      <>
        <Card
          size="small"
          title={<FormattedMessage id="pages.contact.dataEntryBy" defaultMessage="Data entry by" />}
        >
          <Descriptions bordered size={'small'} column={1}>
            <Descriptions.Item
              key={0}
              label={
                <FormattedMessage
                  id="pages.contact.timeStamp"
                  defaultMessage="Time stamp (last saved)"
                />
              }
              styles={{ label: { width: '200px' } }}
            >
              {initData.administrativeInformation?.dataEntryBy?.['common:timeStamp'] ?? '-'}
            </Descriptions.Item>
          </Descriptions>
          <br />
          <SourceSelectDescription
            title={
              <FormattedMessage
                id="pages.contact.referenceToDataSetFormat"
                defaultMessage="Data set format(s)"
              />
            }
            data={
              initData.administrativeInformation?.dataEntryBy?.['common:referenceToDataSetFormat']
            }
            lang={lang}
          />
        </Card>
        <br />
        <Card
          size="small"
          title={
            <FormattedMessage
              id="pages.contact.publicationAndOwnership"
              defaultMessage="Publication and ownership"
            />
          }
        >
          <Descriptions bordered size={'small'} column={1}>
            <Descriptions.Item
              key={0}
              label={
                <FormattedMessage
                  id="pages.contact.dataSetVersion"
                  defaultMessage="Data set version"
                />
              }
              labelStyle={{ width: '160px' }}
            >
              <Space>
                {initData.administrativeInformation?.publicationAndOwnership?.[
                  'common:dataSetVersion'
                ] ?? '-'}
              </Space>
            </Descriptions.Item>
          </Descriptions>
          <br />
          <ContractDescription
            data={
              initData.administrativeInformation?.publicationAndOwnership?.[
                'common:referenceToPrecedingDataSetVersion'
              ]
            }
            lang={lang}
            title={
              <FormattedMessage
                id="pages.contact.referenceToPrecedingDataSetVersion"
                defaultMessage="Preceding data set version"
              />
            }
          ></ContractDescription>
          <br />
          <Descriptions bordered size={'small'} column={1}>
            <Descriptions.Item
              key={0}
              label={
                <FormattedMessage
                  id="pages.contact.permanentDataSetURI"
                  defaultMessage="Permanent data set URI"
                />
              }
              labelStyle={{ width: '220px' }}
            >
              {initData.administrativeInformation?.publicationAndOwnership?.[
                'common:permanentDataSetURI'
              ] ?? '-'}
            </Descriptions.Item>
          </Descriptions>
        </Card>
      </>
    ),
  };

  const onView = () => {
    setDrawerVisible(true);
    setSpinning(true);
    getContactDetail(id, version).then(async (result: any) => {
      setInitData({ ...genContactFromData(result.data?.json?.contactDataSet ?? {}) });
      setSpinning(false);
    });
  };
  return (
    <>
      {buttonType === 'icon' ? (
        <Tooltip title={<FormattedMessage id="pages.button.view" defaultMessage="View" />}>
          <Button shape="circle" icon={<ProfileOutlined />} size="small" onClick={onView} />
        </Tooltip>
      ) : (
        <Button onClick={onView}>
          <FormattedMessage id="pages.button.view" defaultMessage="View" />
        </Button>
      )}

      <Drawer
        title={
          <FormattedMessage id="pages.contact.drawer.title.view" defaultMessage="View Contact" />
        }
        width="90%"
        closable={false}
        extra={
          <Button
            icon={<CloseOutlined />}
            style={{ border: 0 }}
            onClick={() => setDrawerVisible(false)}
          />
        }
        // footer={
        //   <Space size={'middle'} className={styles.footer_right}>
        //     {footerButtons}
        //   </Space>
        // }
        maskClosable={true}
        open={drawerVisible}
        onClose={() => setDrawerVisible(false)}
      >
        <Spin spinning={spinning}>
          <Card
            style={{ width: '100%' }}
            tabList={tabList}
            activeTabKey={activeTabKey}
            onTabChange={onTabChange}
          >
            {contactList[activeTabKey]}
          </Card>
        </Spin>
      </Drawer>
    </>
  );
};

export default ContactView;<|MERGE_RESOLUTION|>--- conflicted
+++ resolved
@@ -4,13 +4,8 @@
 import { getContactDetail } from '@/services/contacts/api';
 import { genContactFromData } from '@/services/contacts/util';
 import { CloseOutlined, ProfileOutlined } from '@ant-design/icons';
-<<<<<<< HEAD
 import { ActionType } from '@ant-design/pro-components';
-import { Button, Card, Descriptions, Divider, Drawer, Modal, Space, Spin, Tooltip } from 'antd';
-=======
-import type { ActionType } from '@ant-design/pro-table';
 import { Button, Card, Descriptions, Divider, Drawer, Space, Spin, Tooltip } from 'antd';
->>>>>>> caad2f39
 import type { FC } from 'react';
 import { useState } from 'react';
 import { FormattedMessage } from 'umi';
